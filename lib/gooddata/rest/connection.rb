--- conflicted
+++ resolved
@@ -270,11 +270,7 @@
               @server[uri].delete(params)
             rescue RestClient::Exception => e
               # log the error if it happens
-<<<<<<< HEAD
-              process_error(e, params)
-=======
               log_error(e, uri, params)
->>>>>>> 75e57a34
               raise e
             end
           end
@@ -305,11 +301,7 @@
               @server[uri].get(params, &user_block)
             rescue RestClient::Exception => e
               # log the error if it happens
-<<<<<<< HEAD
-              process_error(e, params)
-=======
               log_error(e, uri, params)
->>>>>>> 75e57a34
               raise e
             end
           end
@@ -331,11 +323,7 @@
               @server[uri].put(payload, params)
             rescue RestClient::Exception => e
               # log the error if it happens
-<<<<<<< HEAD
-              process_error(e, params)
-=======
               log_error(e, uri, params)
->>>>>>> 75e57a34
               raise e
             end
           end
@@ -357,11 +345,7 @@
               @server[uri].post(payload, params)
             rescue RestClient::Exception => e
               # log the error if it happens
-<<<<<<< HEAD
-              process_error(e, params)
-=======
               log_error(e, uri, params)
->>>>>>> 75e57a34
               raise e
             end
           end
@@ -503,10 +487,6 @@
 
       def merge_cookies!(cookies)
         @request_params[:cookies].merge! cookies
-      end
-
-      def process_error(error, params)
-        GoodData.logger.error(format_error(error, params))
       end
 
       def process_response(options = {}, &block)
