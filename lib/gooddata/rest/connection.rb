# encoding: utf-8

require 'terminal-table'
require 'securerandom'

require_relative '../version'
require_relative '../exceptions/exceptions'

module GoodData
  module Rest
    # Wrapper of low-level HTTP/REST client/library
    class Connection
      DEFAULT_URL = ENV['GD_SERVER'] || 'https://secure.gooddata.com'
      LOGIN_PATH = '/gdc/account/login'
      TOKEN_PATH = '/gdc/account/token'
      KEYS_TO_SCRUB = [:password, :verifyPassword, :authorizationToken]

      DEFAULT_HEADERS = {
        :content_type => :json,
        :accept => [:json, :zip],
        :user_agent => GoodData.gem_version_string
      }

      DEFAULT_WEBDAV_HEADERS = {
        :user_agent => GoodData.gem_version_string
      }

      DEFAULT_LOGIN_PAYLOAD = {
        :headers => DEFAULT_HEADERS,
        :verify_ssl => true
      }

      RETRYABLE_ERRORS = [
        RestClient::InternalServerError,
        RestClient::RequestTimeout,
        RestClient::MethodNotAllowed,
        SystemCallError,
        Timeout::Error
      ]

      RETRYABLE_ERRORS << Net::ReadTimeout if Net.const_defined?(:ReadTimeout)

      class << self
        def construct_login_payload(username, password)
          res = {
            'postUserLogin' => {
              'login' => username,
              'password' => password,
              'remember' => 1
            }
          }
          res
        end

        # Retry block if exception thrown
        def retryable(options = {}, &_block)
          opts = { :tries => 1, :on => RETRYABLE_ERRORS }.merge(options)

          retry_exception, retries = opts[:on], opts[:tries]

          unless retry_exception.is_a?(Array)
            retry_exception = [retry_exception]
          end

          retry_time = 1
          begin
            return yield
          rescue RestClient::Unauthorized, RestClient::Forbidden => e # , RestClient::Unauthorized => e
            raise e unless options[:refresh_token]
            raise e if options[:dont_reauth]
            options[:refresh_token].call # (dont_reauth: true)
            retry if (retries -= 1) > 0
          rescue RestClient::TooManyRequests
            GoodData.logger.warn "Too many requests, retrying in #{retry_time} seconds"
            sleep retry_time
            retry_time *= 1.5
            retry
          rescue *retry_exception => e
            GoodData.logger.warn e.inspect
            retry if (retries -= 1) > 0
          end

          yield
        end
      end

<<<<<<< HEAD
      attr_reader :cookies
      attr_reader :opts
      attr_reader :server
=======
      attr_reader :request_params

      # backward compatibility
      alias_method :cookies, :request_params
>>>>>>> 11958a0d
      attr_reader :stats
      attr_reader :user

      def initialize(opts)
        @stats = {}

        headers = opts[:headers] || {}
        @webdav_headers = DEFAULT_WEBDAV_HEADERS.merge(headers)

        @user = nil
        @server = nil
        @opts = opts

        # Initialize cookies
        reset_cookies!

        @at_exit_handler_installed = nil
      end

      # Connect using username and password
      def connect(username, password, options = {})
        server = options[:server] || DEFAULT_URL

        options = DEFAULT_LOGIN_PAYLOAD.merge(options)
        headers = options[:headers] || {}

        @server = RestClient::Resource.new server, DEFAULT_LOGIN_PAYLOAD.merge(headers)

        # Install at_exit handler first
        unless @at_exit_handler_installed
          begin
            at_exit { disconnect if @user }
          rescue RestClient::Unauthorized
            GoodData.logger.info 'Already logged out'
          ensure
            @at_exit_handler_installed = true
          end
        end

        # Reset old cookies first
        if options[:sst_token]
          merge_cookies!('GDCAuthSST' => options[:sst_token])
          @user = get(get('/gdc/app/account/bootstrap')['bootstrapResource']['accountSetting']['links']['self'])
          @auth = {}
          refresh_token :dont_reauth => true
        else
          credentials = Connection.construct_login_payload(username, password)
          generate_session_id
          @auth = post(LOGIN_PATH, credentials)['userLogin']

          refresh_token :dont_reauth => true
          @user = get(@auth['profile'])
        end
      end

      # Disconnect
      def disconnect
        # TODO: Wrap somehow
        url = @auth['state']

        begin
          clear_session_id
          delete url if url
        rescue RestClient::Unauthorized
          GoodData.logger.info 'Already disconnected'
        end

        @auth = nil
        @server = nil
        @user = nil

        reset_cookies!
      end

      def download(what, where, options = {})
        # handle the path (directory) given in what
        ilast_slash = what.rindex('/')
        if ilast_slash.nil?
          what_dir = ''
        else
          # take the directory from the path
          what_dir = what[0..ilast_slash - 1]
          # take the filename from the path
          what = what[ilast_slash + 1..-1]
        end

        option_dir = options[:directory] || ''
        option_dir = option_dir[0..-2] if option_dir[-1] == '/'

        # join the otion dir with the what_dir
        # [option dir empty, what dir empty] => the joined dir
        dir_hash = {
          [true, true] => '',
          [true, false] => what_dir,
          [false, true] => option_dir,
          [false, false] => "#{what_dir}/#{option_dir}"
        }
        dir = dir_hash[[option_dir.empty?, what_dir.empty?]]

        staging_uri = options[:staging_url].to_s

        base_url = dir.empty? ? staging_uri : URI.join(staging_uri, "#{dir}/").to_s
        url = URI.join(base_url, CGI.escape(what)).to_s

        b = proc do
          raw = {
            :headers => {
              :user_agent => GoodData.gem_version_string
            },
            :method => :get,
            :url => url
          }.merge(cookies)

          if where.is_a?(IO)
            RestClient::Request.execute(raw) do |chunk, _x, response|
              if response.code.to_s != '200'
                fail ArgumentError, "Error downloading #{url}. Got response: #{response.code} #{response} #{response.body}"
              end
              where.write chunk
            end
          else
            # Assume it is a string or file
            File.open(where, 'w') do |f|
              RestClient::Request.execute(raw) do |chunk, _x, response|
                if response.code.to_s != '200'
                  fail ArgumentError, "Error downloading #{url}. Got response: #{response.code} #{response} #{response.body}"
                end
                f.write chunk
              end
            end
          end
        end

        res = nil
        GoodData::Rest::Connection.retryable(:tries => 2, :refresh_token => proc { refresh_token }) do
          res = b.call
        end
        res
      end

      def refresh_token(_options = {})
        begin # rubocop:disable RedundantBegin
          get TOKEN_PATH, :dont_reauth => true # avoid infinite loop GET fails with 401
        rescue Exception => e # rubocop:disable RescueException
          puts e.message
          raise e
        end
      end

      # Returns server URI
      #
      # @return [String] server uri
      def server_url
        @server && @server.url
      end

      # HTTP DELETE
      #
      # @param uri [String] Target URI
      def delete(uri, options = {})
        GoodData.logger.debug "DELETE: #{@server.url}#{uri}"
        profile "DELETE #{uri}" do
          b = proc do
            begin
              @server[uri].delete(cookies)
            rescue RestClient::Exception => e
              # log the error if it happens
              GoodData.logger.error(e.inspect)
              raise e
            end
          end
          process_response(options, &b)
        end
      end

      # HTTP GET
      #
      # @param uri [String] Target URI
      def get(uri, options = {}, &user_block)
        GoodData.logger.debug "GET: #{@server.url}#{uri}"
        profile "GET #{uri}" do
          b = proc do
            begin
              @server[uri].get(cookies, &user_block)
            rescue RestClient::Exception => e
              # log the error if it happens
              GoodData.logger.error(e.inspect)
              raise e
            end
          end
          process_response(options, &b)
        end
      end

      # HTTP PUT
      #
      # @param uri [String] Target URI
      def put(uri, data, options = {})
        payload = data.is_a?(Hash) ? data.to_json : data
        GoodData.logger.debug "PUT: #{@server.url}#{uri}, #{scrub_params(data, KEYS_TO_SCRUB)}"
        profile "PUT #{uri}" do
          b = proc do
            begin
              @server[uri].put(payload, cookies)
            rescue RestClient::Exception => e
              # log the error if it happens
              GoodData.logger.error(e.inspect)
              raise e
            end
          end
          process_response(options, &b)
        end
      end

      # HTTP POST
      #
      # @param uri [String] Target URI
      def post(uri, data, options = {})
        GoodData.logger.debug "POST: #{@server.url}#{uri}, #{scrub_params(data, KEYS_TO_SCRUB)}"
        profile "POST #{uri}" do
          payload = data.is_a?(Hash) ? data.to_json : data
          b = proc do
            begin
              @server[uri].post(payload, cookies)
            rescue RestClient::Exception => e
              # log the error if it happens
              GoodData.logger.error(e.inspect)
              raise e
            end
          end
          process_response(options, &b)
        end
      end

      # Reader method for SST token
      #
      # @return uri [String] SST token
      def sst_token
        request_params[:cookies]['GDCAuthSST']
      end

      def stats_table(values = stats)
        sorted = values.sort_by { |_k, v| v[:avg] }
        Terminal::Table.new :headings => %w(title avg min max total calls) do |t|
          sorted.each do |l|
            row = [
              l[0],
              sprintf('%.3f', l[1][:avg]),
              sprintf('%.3f', l[1][:min]),
              sprintf('%.3f', l[1][:max]),
              sprintf('%.3f', l[1][:total]),
              l[1][:calls]
            ]
            t.add_row row
          end
        end
      end

      # Reader method for TT token
      #
      # @return uri [String] TT token
      def tt_token
        request_params[:cookies]['GDCAuthTT']
      end

      # Uploads a file to GoodData server
      def upload(file, options = {})
        def do_stream_file(uri, filename, _options = {})
          puts "uploading the file #{uri}"

          to_upload = File.new(filename)
          cookies_str = request_params[:cookies].map { |cookie| "#{cookie[0]}=#{cookie[1]}" }.join(';')
          req = Net::HTTP::Put.new(uri.path, 'User-Agent' => GoodData.gem_version_string, 'Cookie' => cookies_str)
          req.content_length = to_upload.size
          req.body_stream = to_upload
          http = Net::HTTP.new(uri.host, uri.port)
          http.use_ssl = true
          http.verify_mode = OpenSSL::SSL::VERIFY_NONE

          response = nil
          GoodData::Rest::Connection.retryable(:tries => 2, :refresh_token => proc { refresh_token }) do
            response = http.start { |client| client.request(req) }
          end
          response
        end

        def webdav_dir_exists?(url)
          method = :get
          GoodData.logger.debug "#{method}: #{url}"

          b = proc do
            raw = {
              :method => method,
              :url => url,
              :headers => @webdav_headers
            }.merge(cookies)
            begin
              RestClient::Request.execute(raw)
            rescue RestClient::Exception => e
              false if e.http_code == 404
            end
          end

          res = nil
          GoodData::Rest::Connection.retryable(:tries => 2, :refresh_token => proc { refresh_token }) do
            res = b.call
          end
          res
        end

        def create_webdav_dir_if_needed(url)
          return if webdav_dir_exists?(url)

          method = :mkcol
          GoodData.logger.debug "#{method}: #{url}"
          b = proc do
            raw = {
              :method => method,
              :url => url,
              :headers => @webdav_headers
            }.merge(cookies)
            RestClient::Request.execute(raw)
          end

          GoodData::Rest::Connection.retryable(:tries => 2, :refresh_token => proc { refresh_token }) do
            b.call
          end
        end

        dir = options[:directory] || ''
        staging_uri = options[:staging_url].to_s
        url = dir.empty? ? staging_uri : URI.join(staging_uri, "#{dir}/").to_s

        # Make a directory, if needed
        create_webdav_dir_if_needed url unless dir.empty?

        webdav_filename = options[:filename] || File.basename(file)
        do_stream_file URI.join(url, CGI.escape(webdav_filename)), file
      end

      def generate_request_id
        "#{session_id}:#{call_id}"
      end

      private

      ID_LENGTH = 16

      def generate_string
        SecureRandom.urlsafe_base64(ID_LENGTH)
      end

      # generate session id to be passed as the first part to
      # x_gdc_request header
      def session_id
        @session_id ||= generate_string
      end

      def call_id
        generate_string
      end

      def generate_session_id
        @session_id = generate_string
      end

      def clear_session_id
        @session_id = nil
      end

      # request heders with freshly generated request id
      def fresh_request_params(request_id = nil)
        @request_params.merge(:x_gdc_request => request_id || generate_request_id)
      end

      def merge_cookies!(cookies)
        @request_params[:cookies].merge! cookies
      end

      def process_response(options = {}, &block)
        # begin
        #   # Simply try again when ConnectionReset, ConnectionRefused etc.. (see e.g. MSF-7591)
        #   response = GoodData::Rest::Connection.retryable(:tries => 2, :refresh_token => Proc.new { refresh_token }) do
        #     block.call
        #   end
        # rescue RestClient::Unauthorized
        #   raise $ERROR_INFO if options[:dont_reauth]
        #   GoodData::Rest::Connection.retryable(:tries => 2) do
        #     refresh_token
        #     response = block.call
        #   end
        # end

        response = GoodData::Rest::Connection.retryable(:tries => 2, :refresh_token => proc { refresh_token unless options[:dont_reauth] }) do
          block.call
        end

        merge_cookies! response.cookies
        content_type = response.headers[:content_type]
        return response if options[:process] == false

        if content_type == 'application/json' || content_type == 'application/json;charset=UTF-8'
          result = response.to_str == '""' ? {} : MultiJson.load(response.to_str)
          GoodData.logger.debug "Request ID: #{response.headers[:x_gdc_request]} - Response: #{result.inspect}"
        elsif ['text/plain;charset=UTF-8', 'text/plain; charset=UTF-8', 'text/plain'].include?(content_type)
          result = response
          GoodData.logger.debug 'Response: plain text'
        elsif content_type == 'application/zip'
          result = response
          GoodData.logger.debug 'Response: a zipped stream'
        elsif response.headers[:content_length].to_s == '0'
          result = nil
          GoodData.logger.debug 'Response: Empty response possibly 204'
        elsif response.code == 204
          result = nil
          GoodData.logger.debug 'Response: 204 no content'
        else
          fail "Unsupported response content type '%s':\n%s" % [content_type, response.to_str[0..127]]
        end
        result
      rescue RestClient::Exception => e
        GoodData.logger.debug "Response: #{e.response}"
        raise $ERROR_INFO
      end

      def profile(title, &block)
        t1 = Time.now
        res = block.call
        t2 = Time.now
        delta = t2 - t1

        update_stats title, delta
        res
      end

      def reset_cookies!
        @request_params = { :cookies => {} }
      end

      def scrub_params(params, keys)
        keys = keys.reduce([]) { |a, e| a.concat([e.to_s, e.to_sym]) }

        new_params = params.deep_dup
        GoodData::Helpers.hash_dfs(new_params) do |k, _key|
          keys.each do |key_to_scrub|
            k[key_to_scrub] = ('*' * k[key_to_scrub].length) if k && k.key?(key_to_scrub) && k[key_to_scrub]
          end
        end
        new_params
      end

      # TODO: Store PH_MAP for wildcarding of URLs in reports in separate file
      PH_MAP = [
        ['/gdc/projects/{id}/users/{id}/permissions', %r{/gdc/projects/[\w]+/users/[\w]+/permissions}],
        ['/gdc/projects/{id}/roles/{id}', %r{/gdc/projects/[\w]+/roles/[\d]+}],
        ['/gdc/projects/{id}/model/diff/{id}', %r{/gdc/projects/[\w]+/model/diff/[\w]+}],
        ['/gdc/projects/{id}/', %r{/gdc/projects/[\w]+/}],
        ['/gdc/projects/{id}', %r{/gdc/projects/[\w]+}],
        ['/gdc/md/{id}/using2/{id}/{id}', %r{/gdc/md/[\w]+/using2/[\d]+/[\d]+}],
        ['/gdc/md/{id}/usedby2/{id}/{id}', %r{/gdc/md/[\w]+/usedby2/[\d]+/[\d]+}],
        ['/gdc/md/{id}/tasks/{id}/status', %r{/gdc/md/[\w]+/tasks/[\w]+/status}],
        ['/gdc/md/{id}/obj/{id}/validElements', %r{/gdc/md/[\w]+/obj/[\d]+/validElements(/)?(\?.*)?}],
        ['/gdc/md/{id}/obj/{id}/elements', %r{/gdc/md/[\w]+/obj/[\d]+/elements(/)?(\?.*)?}],
        ['/gdc/md/{id}/obj/{id}', %r{/gdc/md/[\w]+/obj/[\d]+}],
        ['/gdc/md/{id}/etl/task/{id}', %r{/gdc/md/[\w]+/etl/task/[\d]+}],
        ['/gdc/md/{id}/dataResult/{id}', %r{/gdc/md/[\w]+/dataResult/[\d]+}],
        ['/gdc/md/{id}', %r{/gdc/md/[\w]+}],
        ['/gdc/app/projects/{id}/execute', %r{/gdc/app/projects/[\w]+/execute}],
        ['/gdc/account/profile/{id}', %r{/gdc/account/profile/[\w]+}],
        ['/gdc/account/login/{id}', %r{/gdc/account/login/[\w]+}],
        ['/gdc/account/domains/{id}', %r{/gdc/account/domains/[\w\d-]+}]
      ]

      def update_stats(title, delta)
        orig_title = title

        placeholders = true

        if placeholders
          PH_MAP.each do |pm|
            break if title.gsub!(pm[1], pm[0])
          end
        end

        stat = stats[title]
        if stat.nil?
          stat = {
            :min => delta,
            :max => delta,
            :total => 0,
            :avg => 0,
            :calls => 0,
            :entries => []
          }
        end

        stat[:min] = delta if delta < stat[:min]
        stat[:max] = delta if delta > stat[:max]
        stat[:total] += delta
        stat[:calls] += 1
        stat[:avg] = stat[:total] / stat[:calls]

        stat[:entries] << orig_title if placeholders

        stats[title] = stat
      end
    end
  end
end<|MERGE_RESOLUTION|>--- conflicted
+++ resolved
@@ -84,21 +84,17 @@
         end
       end
 
-<<<<<<< HEAD
-      attr_reader :cookies
-      attr_reader :opts
-      attr_reader :server
-=======
       attr_reader :request_params
 
       # backward compatibility
       alias_method :cookies, :request_params
->>>>>>> 11958a0d
+      attr_reader :server
       attr_reader :stats
       attr_reader :user
 
       def initialize(opts)
         @stats = {}
+        @opts = opts
 
         headers = opts[:headers] || {}
         @webdav_headers = DEFAULT_WEBDAV_HEADERS.merge(headers)
