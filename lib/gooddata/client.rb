# encoding: UTF-8

require File.join(File.dirname(__FILE__), 'version')
require File.join(File.dirname(__FILE__), 'connection')
require File.join(File.dirname(__FILE__), 'helpers')

# fastercsv is built in Ruby 1.9
if RUBY_VERSION < '1.9'
  require 'fastercsv'
else
  require 'csv'
  FasterCSV = CSV
end

# Initializes required dynamically loaded classes
def init_gd_module()
  # Metadata packages, such as report.rb, require this to be loaded first
  require File.join(File.dirname(__FILE__), '/models/metadata.rb')

  # Load models from models folder
  Dir[File.dirname(__FILE__) + '/models/*.rb'].each { |file| require file }

  # Load collections
  Dir[File.dirname(__FILE__) + '/collections/*.rb'].each { |file| require file }
end

init_gd_module()

# # GoodData API wrapper
#
# A convenient Ruby wrapper around the GoodData RESTful API.
#
# The best documentation for the API can be found using these resources:
#
# * http://developer.gooddata.com/api
# * https://secure.gooddata.com/gdc
#
# ## Usage
#
# To communicate with the API you first need a personal GoodData account.
# [Sign up here](https://secure.gooddata.com/registration.html) if you havent already.
#
# Now it is just a matter of initializing the GoodData connection via the connect method:
#
#     GoodData.connect 'gooddata_user', 'gooddata_password'
#
# This GoodData object can now be utalized to retrieve your GoodData profile, the available
# projects etc.
#
# ## Logging
#
#     GoodData.logger = Logger.new(STDOUT)
#
# For details about the logger options and methods, see the
# (Logger module documentation)[http://www.ruby-doc.org/stdlib/libdoc/logger/rdoc].
#
module GoodData
  module Threaded
    # Used internally for thread safety
    def threaded
      Thread.current[:goooddata] ||= {}
    end
  end

  # Dummy implementation of logger
  class NilLogger
    def debug(*args)
      ;
    end

    alias :info :debug
    alias :warn :debug
    alias :error :debug
  end

  # Assigns global/default GoodData project
  def project=(project)
    GoodData.project = project
    GoodData.project
  end

  alias :use :project=

  class << self
    include Threaded

    RELEASE_INFO_PATH = '/gdc/releaseInfo'

    # Connect to the GoodData API
    #
    # @param options
    # @param second_options
    # @param third_options
    #
    def connect(options=nil, second_options=nil, third_options={})
      if options.is_a? Hash
        fail 'You have to provide login and password' if ((options[:login].nil? || options[:login].empty?) && (options[:password].nil? || options[:password].empty?))
        threaded[:connection] = Connection.new(options[:login], options[:password], options)
        GoodData.project = options[:project] if options[:project]
      elsif options.is_a?(String) && second_options.is_a?(String)
        fail 'You have to provide login and password' if ((options.nil? || options.empty?) && (second_options.nil? || second_options.empty?))
        threaded[:connection] = Connection.new(options, second_options, third_options)
      end

      return threaded[:connection]
    end

    # Disconnect (logout) if logged in
    def disconnect
      if threaded[:connection]
        threaded[:connection].disconnect
        threaded[:connection] = nil
      end
    end

    # Turn logging on
    def logging_on
      if logger.is_a? NilLogger
        GoodData::logger = Logger.new(STDOUT)
      end
    end

    # Turn logging off
    def logging_off
      GoodData::logger = NilLogger.new
    end


    # Hepler for starting with SST easier
    #
    # @param token SST token
    # @param options Options get routed to connect eventually so everything that you can use there should be possible to use here.
    #
    def connect_with_sst(token, options={})
      create_authenticated_connection(options.merge({:cookies => {'GDCAuthSST' => token}}))
    end

    # This method is aimed at creating an authenticated connection in case you do not hae pass/login but you have SST
    #
    # @param options :server => optional GD server uri, If nil it secure will be used. :cookies => you can specify a hash of cookies
    #
    def create_authenticated_connection(options={})
      connect(options)
      server_cookies = options[:cookies]
      connection.merge_cookies!(server_cookies)
      connection.status = :logged_in
      connection
    end

    # Perform block in context of another project than currently set
    #
    # @param project Project to use
    # @param bl Block to be performed
    def with_project(project, &bl)
      fail 'You have to specify a project when using with_project' if project.nil? || (project.is_a?(String) && project.empty?)
      old_project = GoodData.project
      begin
        GoodData.use(project)
        bl.call(GoodData.project)
      rescue RestClient::ResourceNotFound => e
        fail GoodData::ProjectNotFound.new(e)
      ensure
        GoodData.project = old_project
      end
    end

    # Returns the active GoodData connection earlier initialized via GoodData.connect call
    #
    # @see GoodData.connect
    def connection
      threaded[:connection] || raise('Please authenticate with GoodData.connect first')
    end

    # Sets the active project
    #
    # @param project A project identifier
    #
    # ### Examples
    #
    # The following calls are equivalent
    #
    #     # Assign project ID
    #     GoodData.project = 'afawtv356b6usdfsdf34vt'
    #
    #     # Use project ID
    #     GoodData.use 'afawtv356b6usdfsdf34vt'
    #
    #     # Use project URL
    #     GoodData.use '/gdc/projects/afawtv356b6usdfsdf34vt'
    #
    #     # Select project using indexer on GoodData::Project class
    #     GoodData.project = Project['afawtv356b6usdfsdf34vt']
    #
    def project=(project)
      if project.is_a? Project
        threaded[:project] = project
      elsif project.nil?
        threaded[:project] = nil
      else
        threaded[:project] = Project[project]
      end
    end

    alias :use :project=

    # Returns the active project
    #
    def project
      threaded[:project]
    end

    # Performs a HTTP GET request.
    #
    # Retuns the JSON response formatted as a Hash object.
    #
    # @param path The HTTP path on the GoodData server (must be prefixed with a forward slash)
    #
    # ### Examples
    #
    #     GoodData.get '/gdc/projects'
    #
    def get(path, options = {})
      connection.get(path, options)
    end

    # Performs a HTTP POST request.
    #
    # Retuns the JSON response formatted as a Hash object.
    #
    # @param path The HTTP path on the GoodData server (must be prefixed with a forward slash)
    # @param data The payload data in the format of a Hash object
    #
    # ### Examples
    #
    #     GoodData.post '/gdc/projects', { ... }
    #
    def post(path, data, options = {})
      connection.post path, data, options
    end

    # Performs a HTTP PUT request.
    #
    # Retuns the JSON response formatted as a Hash object.
    #
    # ### Parameters
    #
    # @param path The HTTP path on the GoodData server (must be prefixed with a forward slash)
    # @param data The payload data in the format of a Hash object
    #
    # ### Examples
    #
    #     GoodData.put '/gdc/projects', { ... }
    #
    def put(path, data, options = {})
      connection.put path, data, options
    end

    # Performs a HTTP DELETE request.
    #
    # Retuns the JSON response formatted as a Hash object.
    #
    # @param path The HTTP path on the GoodData server (must be prefixed with a forward slash)
    #
    # ### Examples
    #
    #     GoodData.delete '/gdc/project/1'
    #
    def delete(path, options = {})
      connection.delete path, options
    end

    def upload_to_user_webdav(file, options={})
      u = URI(connection.options[:webdav_server] || GoodData.project.links['uploads'])
      url = URI.join(u.to_s.chomp(u.path.to_s), '/uploads/')
      connection.upload(file, options.merge({
                                              :directory => options[:directory],
                                              :staging_url => url
                                            }))
    end

<<<<<<< HEAD
    def upload_to_project_webdav(file, options={})
      u = URI(connection.options[:webdav_server] || GoodData.project.links['uploads'])
      url = URI.join(u.to_s.chomp(u.path.to_s), '/project-uploads/', "#{GoodData.project.pid}/")
=======
    def get_project_webdav_path(file, options={})
      u = URI(connection.options[:webdav_server] || GoodData.project.links["uploads"])
      url = URI.join(u.to_s.chomp(u.path.to_s), "/project-uploads/", "#{GoodData.project.pid}/")
    end

    def upload_to_project_webdav(file, options={})
      url = get_project_webdav_path(file, options)
>>>>>>> 65a9dc4b
      connection.upload(file, options.merge({
                                              :directory => options[:directory],
                                              :staging_url => url
                                            }))
    end

<<<<<<< HEAD
    def download_form_user_webdav(file, where, options={})
      u = URI(connection.options[:webdav_server] || GoodData.project.links['uploads'])
      url = URI.join(u.to_s.chomp(u.path.to_s), '/uploads/')
=======
    def get_user_webdav_path(file, options={})
      u = URI(connection.options[:webdav_server] || GoodData.project.links["uploads"])
      url = URI.join(u.to_s.chomp(u.path.to_s), "/uploads/")
    end

    def download_from_user_webdav(file, where, options={})
      url = get_user_webdav_path(file, options)
>>>>>>> 65a9dc4b
      connection.download(file, where, options.merge({
                                                       :staging_url => url
                                                     }))
    end

    def poll(result, key, options={})
      sleep_interval = options[:sleep_interval] || 10
      link = result[key]['links']['poll']
      response = GoodData.get(link, :process => false)
      while response.code != 204
        sleep sleep_interval
        GoodData.connection.retryable(:tries => 3, :on => RestClient::InternalServerError) do
          sleep sleep_interval
          response = GoodData.get(link, :process => false)
        end
      end
    end

    def test_login
      connection.connect!
      connection.logged_in?
    end

    # Returns the currently logged in user Profile.
    def profile
      threaded[:profile] ||= Profile.load
    end

    # Returns information about the GoodData API as a Hash (e.g. version, release time etc.)
    def release_info
      @release_info ||= @connection.get(RELEASE_INFO_PATH)['release']
    end

    # Returns the logger instance. The default implementation
    # does not log anything
    # For some serious logging, set the logger instance using
    # the logger= method
    #
    # ### Example
    #
    #     require 'logger'
    #     GoodData.logger = Logger.new(STDOUT)
    #
    def logger
      @logger ||= NilLogger.new
    end

    # Sets the logger instance
    def logger=(logger)
      @logger = logger
    end
  end
end<|MERGE_RESOLUTION|>--- conflicted
+++ resolved
@@ -278,11 +278,6 @@
                                             }))
     end
 
-<<<<<<< HEAD
-    def upload_to_project_webdav(file, options={})
-      u = URI(connection.options[:webdav_server] || GoodData.project.links['uploads'])
-      url = URI.join(u.to_s.chomp(u.path.to_s), '/project-uploads/', "#{GoodData.project.pid}/")
-=======
     def get_project_webdav_path(file, options={})
       u = URI(connection.options[:webdav_server] || GoodData.project.links["uploads"])
       url = URI.join(u.to_s.chomp(u.path.to_s), "/project-uploads/", "#{GoodData.project.pid}/")
@@ -290,18 +285,12 @@
 
     def upload_to_project_webdav(file, options={})
       url = get_project_webdav_path(file, options)
->>>>>>> 65a9dc4b
       connection.upload(file, options.merge({
                                               :directory => options[:directory],
                                               :staging_url => url
                                             }))
     end
 
-<<<<<<< HEAD
-    def download_form_user_webdav(file, where, options={})
-      u = URI(connection.options[:webdav_server] || GoodData.project.links['uploads'])
-      url = URI.join(u.to_s.chomp(u.path.to_s), '/uploads/')
-=======
     def get_user_webdav_path(file, options={})
       u = URI(connection.options[:webdav_server] || GoodData.project.links["uploads"])
       url = URI.join(u.to_s.chomp(u.path.to_s), "/uploads/")
@@ -309,7 +298,6 @@
 
     def download_from_user_webdav(file, where, options={})
       url = get_user_webdav_path(file, options)
->>>>>>> 65a9dc4b
       connection.download(file, where, options.merge({
                                                        :staging_url => url
                                                      }))
