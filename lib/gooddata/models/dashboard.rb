# encoding: UTF-8

require File.join(File.dirname(__FILE__), 'metadata')

module GoodData
  class Dashboard < GoodData::MdObject
    root_key :projectDashboard

    class << self
      def [](id)
        if id == :all
          GoodData.get(GoodData.project.md['query'] + '/projectdashboards/')['query']['entries']
        else
          super
        end
      end

      def create_report_tab(tab)
        title = tab[:title]
        {
          :title => title,
          :items => tab[:items].map { |i| GoodData::Dashboard.create_report_tab_item(i) }
        }
      end

      def create_report_tab_item(options={})
        title = options[:title]

        report = GoodData::Report.find_first_by_title(title)
        {
          :reportItem => {
            :obj => report.uri,
            :sizeY => options[:size_y] || 200,
            :sizeX => options[:size_x] || 300,
            :style => {
              :displayTitle => 1,
              :background => {
                :opacity => 0
              }
            },
            :visualization => {
              :grid => {
                :columnWidths => []
              },
              :oneNumber => {
                :labels => {}
              }
            },
            :positionY => options[:position_y] || 0,
            :filters => [],
            :positionX => options[:position_x] || 0
          }
        }
      end

      def create(options={})
        stuff = {
          'projectDashboard' => {
            'content' => {
              'tabs' => options[:tabs].map { |t| GoodData::Dashboard.create_report_tab(t) },
              'filters' => []
            },
            'meta' => {
              'tags' => options[:tags],
              'summary' => options[:summary],
              'title' => options[:title]
            }
          }
        }
        Dashboard.new(stuff)
      end
    end

    def exportable?
      true
    end

    def export(format, options={})
      supported_formats = [:pdf]
      fail "Wrong format provied \"#{format}\". Only supports formats #{supported_formats.join(', ')}" unless supported_formats.include?(format)
<<<<<<< HEAD
      tab = options[:tab] || ''

      req_uri = "/gdc/projects/#{GoodData.project.uri}/clientexport"
      x = GoodData.post(req_uri, {'clientExport' => {'url' => "https://secure.gooddata.com/dashboard.html#project=#{GoodData.project.uri}&dashboard=#{uri}&tab=#{tab}&export=1", 'name' => title}}, :process => false)
=======
      tab = options[:tab] || ""

      x = GoodData.post("#{GoodData.project.uri}/clientexport", {"clientExport" => {"url" => "https://secure.gooddata.com/dashboard.html#project=#{GoodData.project.uri}&dashboard=#{uri}&tab=#{tab}&export=1", "name" => title}}, :process => false)
>>>>>>> 65a9dc4b
      while (x.code == 202) do
        sleep(1)
        uri = JSON.parse(x.body)['asyncTask']['link']['poll']
        x = GoodData.get(uri, :process => false)
      end
      x
    end

    def tabs
      content['tabs']
    end

    def tabs_ids
      tabs.map { |t| t['identifier'] }
    end
  end
end<|MERGE_RESOLUTION|>--- conflicted
+++ resolved
@@ -78,16 +78,10 @@
     def export(format, options={})
       supported_formats = [:pdf]
       fail "Wrong format provied \"#{format}\". Only supports formats #{supported_formats.join(', ')}" unless supported_formats.include?(format)
-<<<<<<< HEAD
       tab = options[:tab] || ''
 
       req_uri = "/gdc/projects/#{GoodData.project.uri}/clientexport"
       x = GoodData.post(req_uri, {'clientExport' => {'url' => "https://secure.gooddata.com/dashboard.html#project=#{GoodData.project.uri}&dashboard=#{uri}&tab=#{tab}&export=1", 'name' => title}}, :process => false)
-=======
-      tab = options[:tab] || ""
-
-      x = GoodData.post("#{GoodData.project.uri}/clientexport", {"clientExport" => {"url" => "https://secure.gooddata.com/dashboard.html#project=#{GoodData.project.uri}&dashboard=#{uri}&tab=#{tab}&export=1", "name" => title}}, :process => false)
->>>>>>> 65a9dc4b
       while (x.code == 202) do
         sleep(1)
         uri = JSON.parse(x.body)['asyncTask']['link']['poll']
