# encoding: UTF-8

<<<<<<< HEAD
require 'pmap'
=======
require 'csv'
>>>>>>> 442304f9
require 'zip'
require 'fileutils'

require_relative 'process'
require_relative '../exceptions/no_project_error'
require_relative 'project_role'

require_relative '../rest/resource'

module GoodData
  class Project < GoodData::Rest::Resource
    USERSPROJECTS_PATH = '/gdc/account/profile/%s/projects'
    PROJECTS_PATH = '/gdc/projects'
    PROJECT_PATH = '/gdc/projects/%s'
    SLIS_PATH = '/ldm/singleloadinterface'
    DEFAULT_INVITE_MESSAGE = 'Join us!'

    attr_accessor :connection, :json

    class << self
      # Returns an array of all projects accessible by
      # current user
      def all
        # json = GoodData.get GoodData.profile.projects
        # puts 'ALL PROJECTS'
        # pp json
        # json['projects'].map do |project|
        #   Project.new project
        # end
        GoodData.profile.projects['projects'].pmap do |project|
          GoodData.user.client.create(GoodData::Project, project)
        end
      end

      # Returns a Project object identified by given string
      # The following identifiers are accepted
      #  - /gdc/md/<id>
      #  - /gdc/projects/<id>
      #  - <id>
      #
      def [](id, options = {})
        return id if id.respond_to?(:project?) && id.project?
        if id == :all
          Project.all
        else
          if id.to_s !~ %r{^(\/gdc\/(projects|md)\/)?[a-zA-Z\d]+$}
            fail(ArgumentError, 'wrong type of argument. Should be either project ID or path')
          end

          id = id.match(/[a-zA-Z\d]+$/)[0] if id =~ /\//

          response = GoodData.get PROJECT_PATH % id
          GoodData.connection.factory.create(Project, response)
        end
      end

      # Create a project from a given attributes
      # Expected keys:
      # - :title (mandatory)
      # - :summary
      # - :template (default /projects/blank)
      #
      def create(attributes, &block)
        GoodData.logger.info "Creating project #{attributes[:title]}"

        auth_token = attributes[:auth_token] || GoodData.connection.auth_token
        fail 'You have to provide your token for creating projects as :auth_token parameter' if auth_token.nil? || auth_token.empty?

        json = {
          'project' =>
            {
              'meta' => {
                'title' => attributes[:title],
                'summary' => attributes[:summary] || 'No summary'
              },
              'content' => {
                'guidedNavigation' => attributes[:guided_navigation] || 1,
                'authorizationToken' => auth_token,
                'driver' => attributes[:driver] || 'Pg'
              }
            }
        }

        json['project']['meta']['projectTemplate'] = attributes[:template] if attributes[:template] && !attributes[:template].empty?
        project = Project.new json
        project.save

        # until it is enabled or deleted, recur. This should still end if there is a exception thrown out from RESTClient. This sometimes happens from WebApp when request is too long
        while project.state.to_s != 'enabled'
          if project.state.to_s == 'deleted'
            # if project is switched to deleted state, fail. This is usually problem of creating a template which is invalid.
            fail 'Project was marked as deleted during creation. This usually means you were trying to create from template and it failed.'
          end
          sleep(3)
          project.reload!
        end

        if block
          GoodData.with_project(project) do |p|
            block.call(p)
          end
        end
        sleep 3
        project
      end

<<<<<<< HEAD
      def find(opts = {}, client = GoodData::Rest::Client.client)
        user = client.user
        user.projects['projects'].map do |project|
          client.create(GoodData::Project, project)
        end
=======
      # Takes one CSV line and creates hash from data extracted
      #
      # @param row CSV row
      def user_csv_import(row)
        {
          'user' => {
            'content' => {
              'email' => row[0],
              'login' => row[1],
              'firstname' => row[2],
              'lastname' => row[3]
            },
            'meta' => {}
          }
        }
>>>>>>> 442304f9
      end
    end

    # Creates a data set within the project
    #
    # == Usage
    # p.add_dataset 'Test', [ { 'name' => 'a1', 'type' => 'ATTRIBUTE' ... } ... ]
    # p.add_dataset 'title' => 'Test', 'columns' => [ { 'name' => 'a1', 'type' => 'ATTRIBUTE' ... } ... ]
    #
    def add_dataset(schema_def, columns = nil, &block)
      schema = if block
                 builder = block.call(Model::SchemaBuilder.new(schema_def))
                 builder.to_schema
               else
                 sch = { :title => schema_def, :columns => columns } if columns
                 sch = Model::Schema.new schema_def if schema_def.is_a? Hash
                 sch = schema_def if schema_def.is_a?(Model::Schema)
                 fail(ArgumentError, 'Required either schema object or title plus columns array') unless schema_def.is_a? Model::Schema
                 sch
               end
      Model.add_schema(schema, self)
    end

    def add_metric(options = {})
      options[:expression] || fail('Metric has to have its expression defined')
      m1 = GoodData::Metric.create(options)
      m1.save
    end

    def add_report(options = {})
      rep = GoodData::Report.create(options)
      rep.save
    end

    # Gets author of project
    #
    # @return [String] Project author
    def author
      # TODO: Return object instead
      @json['project']['meta']['author']
    end

    # Adds user to project
    def add_user(user, roles)
      url = "#{uri}/users"
      payload = {
        'user' => {
          'content' => {
            'status' => 'ENABLED',
            'userRoles' => roles
          },
          'links' => {
            'self' => user.uri
          }
        }
      }
      GoodData.post url, payload
    end

    # Remove user from project
    def remove_user(user, roles)
    end

    # Returns web interface URI of project
    #
    # @return [String] Project URL
    def browser_uri(options = {})
      grey = options[:grey]
      if grey
        GoodData.connection.url + uri
      else
        GoodData.connection.url + '#s=' + uri
      end
    end

    # Clones project
    #
    # @return [GoodData::Project] Newly created project
    def clone(options = {})
      # TODO: Refactor so if export or import fails the new_project will be cleaned
      with_data = options[:data] || true
      with_users = options[:users] || false
      title = options[:title] || "Clone of #{title}"

      # Create the project first so we know that it is passing. What most likely is wrong is the tokena and the export actaully takes majoiryt of the time
      new_project = GoodData::Project.create(options.merge(:title => title))

      export = {
        :exportProject => {
          :exportUsers => with_users ? 1 : 0,
          :exportData => with_data ? 1 : 0
        }
      }

      result = GoodData.post("/gdc/md/#{obj_id}/maintenance/export", export)
      export_token = result['exportArtifact']['token']
      status_url = result['exportArtifact']['status']['uri']

      state = GoodData.get(status_url)['taskState']['status']
      while state == 'RUNNING'
        sleep 5
        result = GoodData.get(status_url)
        state = result['taskState']['status']
      end

      import = {
        :importProject => {
          :token => export_token
        }
      }

      result = GoodData.post("/gdc/md/#{new_project.obj_id}/maintenance/import", import)
      status_url = result['uri']
      state = GoodData.get(status_url)['taskState']['status']
      while state == 'RUNNING'
        sleep 5
        result = GoodData.get(status_url)
        state = result['taskState']['status']
      end
      new_project
    end

    # Project contributor
    #
    # @return [String] Project contributor
    # TODO: Return as object
    def contributor
      # TODO: Return object instead
      @json['project']['meta']['contributor']
    end

    # Gets the date when created
    #
    # @return [DateTime] Date time when created
    def created
      DateTime.parse(@json['project']['meta']['created'])
    end

    # Gets ruby wrapped raw project JSON data
    def data
      raw_data['project']
    end

    def datasets
      datasets_uri = "#{md['data']}/sets"
      response = GoodData.get datasets_uri
      response['dataSetsInfo']['sets'].map do |ds|
        DataSet[ds['meta']['uri']]
      end
    end

    # Deletes project
    def delete
      fail "Project '#{title}' with id #{uri} is already deleted" if state == :deleted
      GoodData.delete(uri)
    end

    # Deletes dashboards for project
    def delete_dashboards
      Dashboard.all.map { |data| Dashboard[data['link']] }.each { |d| d.delete }
    end

    # Gets project role by its identifier
    #
    # @param [String] role_name Title of role to look for
    # @return [GoodData::ProjectRole] Project role if found
    def get_role_by_identifier(role_name, role_list = roles)
      role_name = role_name.downcase.gsub(/role$/, '')
      role_list.each do |role|
        tmp_role_name = role.identifier.downcase.gsub(/role$/, '')
        return role if tmp_role_name == role_name
      end
      nil
    end

    # Gets project role byt its summary
    #
    # @param [String] role_summary Summary of role to look for
    # @return [GoodData::ProjectRole] Project role if found
    def get_role_by_summary(role_summary, role_list = roles)
      role_list.each do |role|
        return role if role.summary.downcase == role_summary.downcase
      end
      nil
    end

    # Gets project role by its name
    #
    # @param [String] role_title Title of role to look for
    # @return [GoodData::ProjectRole] Project role if found
    def get_role_by_title(role_title, role_list = roles)
      role_list.each do |role|
        return role if role.title.downcase == role_title.downcase
      end
      nil
    end

    # Exports project users to file
    def import_users(path, opts = { :header => true }, &block)
      opts[:path] = path

      ##########################
      # Caching/Cached objects
      ##########################
      domains = {}
      current_users = users
      role_list = roles

      ##########################
      # Load users from CSV
      ##########################
      new_users = GoodData::Helpers.csv_read(opts) do |row|
        json = {}
        if block_given?
          json = yield row
        else
          json = {
            'user' => {
              'content' => {
                'email' => row[0],
                'login' => row[1],
                'firstname' => row[2],
                'lastname' => row[3]
              },
              'meta' => {}
            }
          }
        end

        GoodData::User.new(json)
      end

      ##########################
      # Diff users
      ##########################
      diff = GoodData::User.diff_list(current_users, new_users)

      ##########################
      # Create new users
      ##########################
      diff[:added].map do |user|
        # TODO: Add user here
        domain_name = user.json['user']['content']['domain']

        # Lookup for domain in cache'
        domain = domains[domain_name]

        # Get domain info from REST, add to cache
        if domain.nil?
          domain = {
            :domain => GoodData::Domain[domain_name],
            :users => GoodData::Domain[domain_name].users
          }

          domain[:users_map] = Hash[domain[:users].map { |u| [u.email, u] }]
          domains[domain_name] = domain
        end

        # Check if user exists in domain
        domain_user = domain[:users_map][user.email]

        # Create domain user if needed
        unless domain_user
          password = user.json['user']['content']['password']

          # Fill necessary user data
          user_data = {
            :login => user.login,
            :firstName => user.first_name,
            :lastName => user.last_name,
            :password => password,
            :verifyPassword => password,
            :email => user.login
          }

          # Add created user to cache
          domain_user = domain[:domain].add_user(user_data)
          domain[:users] << domain_user
          domain[:users_map][user.email] = domain_user
        end

        # Lookup for role
        role_name = user.json['user']['content']['role'] || 'readOnlyUser'
        role = get_role_by_identifier(role_name, role_list)
        next if role.nil?

        # Assign user project role
        add_user(domain_user, [role.uri])
      end

      ##########################
      # Remove old users
      ##########################
      # diff[:removed].map do |user|
      #   user.disable(self)
      # end
    end

    # Initializes object instance from raw wire JSON
    #
    # @param json Json used for initialization
    def initialize(json)
      super
      @json = json
    end

    # Invites new user to project
    #
    # @param email [String] User to be invited
    # @param role [String] Role URL or Role ID to be used
    # @param msg [String] Optional invite message
    #
    # TODO: Return invite object
    def invite(email, role, msg = DEFAULT_INVITE_MESSAGE)
      puts "Inviting #{email}, role: #{role}"

      role_url = nil
      if role.index('/gdc/') != 0
        tmp = get_role_by_identifier(role)
        tmp = get_role_by_title(role) if tmp.nil?
        role_url = tmp.uri if tmp
      else
        role_url = role if role_url.nil?
      end

      data = {
        :invitations => [
          {
            :invitation => {
              :content => {
                :email => email,
                :role => role_url,
                :action => {
                  :setMessage => msg
                }
              }
            }
          }
        ]
      }

      url = "/gdc/projects/#{pid}/invitations"
      GoodData.post(url, data)
    end

    # Returns invitations to project
    #
    # @return [Array<GoodData::Invitation>] List of invitations
    def invitations
      invitations = client.get @json['project']['links']['invitations']
      invitations['invitations'].pmap do |invitation|
        client.create GoodData::Invitation, invitation
      end
    end

    # Returns project related links
    #
    # @return [Hash] Project related links
    def links
      data['links']
    end

    def md
      @md ||= Links.new GoodData.get(data['links']['metadata'])
    end

    # Gets membership for profile specified
    #
    # @param [GoodData::Profile] profile - Profile to be checked
    # @param [Array<GoodData::Membership>] list Optional list of members to check against
    # @return [GoodData::Membership] Membership if found
    def member(profile, list = members)
      if profile.is_a? String
        return list.find do |m|
          m.profile_url == profile || m.email == profile
        end
      end
      list.find { |m| m.email == profile.email }
    end

    # Checks if the profile is member of project
    #
    # @param [GoodData::Profile] profile - Profile to be checked
    # @param [Array<GoodData::Membership>] list Optional list of members to check against
    # @return [Boolean] true if is member else false
    def member?(profile, list = members)
      !member(profile, list).nil?
    end

    # Gets raw resource ID
    #
    # @return [String] Raw resource ID
    def obj_id
      uri.split('/').last
    end

    alias_method :pid, :obj_id

    def partial_md_export(objects, options = {})
      # TODO: refactor polling to md_polling in client

      fail 'Nothing to migrate. You have to pass list of objects, ids or uris that you would like to migrate' if objects.nil? || objects.empty?
      fail 'The objects to migrate has to be provided as an array' unless objects.is_a?(Array)

      target_project = options[:project]
      fail 'You have to provide a project instance or project pid to migrate to' if target_project.nil?
      target_project = GoodData::Project[target_project]
      objects = objects.map { |obj| GoodData::MdObject[obj] }
      export_payload = {
        :partialMDExport => {
          :uris => objects.map { |obj| obj.uri }
        }
      }
      result = GoodData.post("#{GoodData.project.md['maintenance']}/partialmdexport", export_payload)
      polling_url = result['partialMDArtifact']['status']['uri']
      token = result['partialMDArtifact']['token']

      polling_result = GoodData.wait_for_polling_result(polling_url)

      fail 'Exporting objects failed' if polling_result['wTaskStatus']['status'] == 'ERROR'

      import_payload = {
        :partialMDImport => {
          :token => token,
          :overwriteNewer => '1',
          :updateLDMObjects => '0'
        }
      }

      result = GoodData.post("#{target_project.md['maintenance']}/partialmdimport", import_payload)
      polling_url = result['uri']
      polling_result = GoodData.wait_for_polling_result(polling_url)

      fail 'Exporting objects failed' if polling_result['wTaskStatus']['status'] == 'ERROR'
    end

    alias_method :transfer_objects, :partial_md_export

    # Checks if this object instance is project
    #
    # @return [Boolean] Return true for all instances
    def project?
      true
    end

    # Forces project to reload
    def reload!
      if saved?
        response = GoodData.get(uri)
        @json = response
      end
      self
    end

    # Gets the list or project roles
    #
    # @return [Array<GoodData::ProjectRole>] List of roles
    def roles
      url = "/gdc/projects/#{pid}/roles"

      client = GoodData.client

      tmp = client.get(url)
      res = tmp['projectRoles']['roles'].pmap do |role_url|
        json = client.get role_url
        client.create(GoodData::ProjectRole, json)
      end
      res
    end

    # Saves project
    def save
      response = GoodData.post PROJECTS_PATH, raw_data
      if uri.nil?
        response = GoodData.get response['uri']
        @json = response
      end
    end

    # Checks if is project saved
    #
    # @return [Boolean] True if saved, false if not
    def saved?
      res = uri.nil?
      !res
    end

    # Gets project schedules
    #
    # @return [Array<GoodData::Schedule>] List of schedules
    def schedules
      res = []
      tmp = GoodData.get @json['project']['links']['schedules']
      tmp['schedules']['items'].each do |schedule|
        res << GoodData::Schedule.new(schedule)
      end
      res
    end

    # Gets SLIs data
    #
    # @return [GoodData::Metadata] SLI Metadata
    def slis
      link = "#{data['links']['metadata']}#{SLIS_PATH}"

      # TODO: Review what to do with passed extra argument
      Metadata.new GoodData.get(link)
    end

    # Gets project state
    #
    # @return [String] Project state
    def state
      data['content']['state'].downcase.to_sym if data['content'] && data['content']['state']
    end

    # Gets project summary
    #
    # @return [String] Project summary
    def summary
      data['meta']['summary'] if data['meta']
    end

    # Gets project title
    #
    # @return [String] Project title
    def title
      data['meta']['title'] if data['meta']
    end

    # Gets project update date
    #
    # @return [DateTime] Date time of last update
    def updated
      DateTime.parse(@json['project']['meta']['updated'])
    end

    # Uploads file to project
    #
    # @param file File to be uploaded
    # @param schema Schema to be used
    def upload(file, schema, mode = 'FULL')
      schema.upload file, self, mode
    end

    def uri
      data['links']['self'] if data && data['links'] && data['links']['self']
    end

    # List of users in project
    #
    # @return [Array<GoodData::User>] List of users
    def users
      res = []

<<<<<<< HEAD
      tmp = client.factory.connection.get @json['project']['links']['users']
      tmp.map do |user|
        client.factory.create(GoodData::Project, user)
=======
      tmp = GoodData.get @json['project']['links']['users']
      tmp['users'].map do |user|
        res << GoodData::Membership.new(user)
>>>>>>> 442304f9
      end

      res
    end

    alias_method :members, :users

    def users_create(list, role_list = roles)
      domains = {}
      list.map do |user|
        # TODO: Add user here
        domain_name = user.json['user']['content']['domain']

        # Lookup for domain in cache'
        domain = domains[domain_name]

        # Get domain info from REST, add to cache
        if domain.nil?
          domain = {
            :domain => GoodData::Domain[domain_name],
            :users => GoodData::Domain[domain_name].users
          }

          domain[:users_map] = Hash[domain[:users].map { |u| [u.email, u] }]
          domains[domain_name] = domain
        end

        # Check if user exists in domain
        domain_user = domain[:users_map][user.email]

        # Lookup for role
        role_name = user.json['user']['content']['role'] || 'readOnlyUser'
        role = get_role_by_identifier(role_name, role_list)
        next if role.nil?

        # Assign user project role
        add_user(domain_user, [role.uri])
      end
    end

    # Imports users from CSV
    #
    # # Features
    # - Create new users
    # - Delete old users
    # - Update existing users
    #
    # CSV Format
    # TODO: Describe CSV Format here
    #
    # @param path CSV file to be loaded
    # @param opts Optional additional options
    def users_import(new_users)
      # Diff users
      diff = GoodData::Membership.diff_list(users, new_users)

      # Create domain users
      GoodData::Domain.users_create(diff[:added])

      # Create new users
      role_list = roles
      users_create(diff[:added], role_list)

      # Get changed users objects from hash
      list = diff[:changed].map do |user|
        user[:user]
      end

      # Join list of changed users with 'same' users
      list = list.zip(diff[:same]).flatten.compact

      new_users_map = Hash[new_users.map { |u| [u.email, u] }]

      # Create list with user, desired_roles hashes
      list = list.map do |user|
        {
          :user => user,
          :roles => new_users_map[user.email].json['user']['content']['role'].split(' ').map { |r| r.downcase }.sort
        }
      end

      # Update existing users
      users_update(list, role_list)

      # Remove old users
      users_remove(diff[:removed])
    end

    # Disable users
    #
    # @param list List of users to be disabled
    def users_remove(list)
      list.map do |user|
        user.disable
      end
    end

    # Update list of users
    #
    # @param list List of users to be updated
    # @param role_list Optional list of cached roles to prevent unnecessary server round-trips
    def users_update(list, role_list = roles)
      list.map do |user_hash|
        user = user_hash[:user]
        user_roles = user.roles.map { |r| r.identifier.downcase }.sort

        added = user_hash[:roles] - user_roles
        removed = user_roles - user_hash[:roles]

        removed.each do |role_name|
          role = get_role_by_identifier(role_name, role_list)
          remove_user(old_user, [role.uri])
        end

        added.each do |role_name|
          role = get_role_by_identifier(role_name, role_list)
          add_user(old_user, [role.uri])
        end
      end
    end

    # Run validation on project
    # Valid settins for validation are (default all):
    # ldm - Checks the consistency of LDM objects.
    # pdm Checks LDM to PDM mapping consistency, also checks PDM reference integrity.
    # metric_filter - Checks metadata for inconsistent metric filters.
    # invalid_objects - Checks metadata for invalid/corrupted objects.
    # asyncTask response
    def validate(filters = %w(ldm, pdm, metric_filter, invalid_objects))
      response = GoodData.post "#{GoodData.project.md['validate-project']}", 'validateProject' => filters
      polling_link = response['asyncTask']['link']['poll']
      polling_result = GoodData.get(polling_link)
      while polling_result['wTaskStatus'] && polling_result['wTaskStatus']['status'] == 'RUNNING'
        sleep(3)
        polling_result = GoodData.get(polling_link)
      end
      polling_result
    end

    alias_method :to_json, :json
    alias_method :raw_data, :json
  end
end<|MERGE_RESOLUTION|>--- conflicted
+++ resolved
@@ -1,12 +1,9 @@
 # encoding: UTF-8
 
-<<<<<<< HEAD
+require 'csv'
+require 'fileutils'
 require 'pmap'
-=======
-require 'csv'
->>>>>>> 442304f9
 require 'zip'
-require 'fileutils'
 
 require_relative 'process'
 require_relative '../exceptions/no_project_error'
@@ -111,13 +108,13 @@
         project
       end
 
-<<<<<<< HEAD
       def find(opts = {}, client = GoodData::Rest::Client.client)
         user = client.user
         user.projects['projects'].map do |project|
           client.create(GoodData::Project, project)
         end
-=======
+      end
+
       # Takes one CSV line and creates hash from data extracted
       #
       # @param row CSV row
@@ -133,7 +130,6 @@
             'meta' => {}
           }
         }
->>>>>>> 442304f9
       end
     end
 
@@ -687,20 +683,10 @@
     #
     # @return [Array<GoodData::User>] List of users
     def users
-      res = []
-
-<<<<<<< HEAD
       tmp = client.factory.connection.get @json['project']['links']['users']
-      tmp.map do |user|
-        client.factory.create(GoodData::Project, user)
-=======
-      tmp = GoodData.get @json['project']['links']['users']
       tmp['users'].map do |user|
-        res << GoodData::Membership.new(user)
->>>>>>> 442304f9
-      end
-
-      res
+        client.factory.create(GoodData::Membership, user)
+      end
     end
 
     alias_method :members, :users
