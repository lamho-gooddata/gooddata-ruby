--- conflicted
+++ resolved
@@ -3,6 +3,7 @@
 require 'zip'
 require 'fileutils'
 
+require_relative 'process'
 require_relative '../exceptions/no_project_error'
 require_relative 'project_role'
 
@@ -32,7 +33,7 @@
       #  - /gdc/projects/<id>
       #  - <id>
       #
-      def [](id)
+      def [](id, options = {})
         return id if id.respond_to?(:project?) && id.project?
         if id == :all
           Project.all
@@ -99,14 +100,6 @@
       end
     end
 
-<<<<<<< HEAD
-    def add_dashboard(options = {})
-      dash = GoodData::Dashboard.create(options)
-      dash.save
-    end
-
-=======
->>>>>>> 015cfd88
     # Creates a data set within the project
     #
     # == Usage
@@ -138,12 +131,9 @@
       rep.save
     end
 
-<<<<<<< HEAD
-=======
     # Gets author of project
     #
     # @return [String] Project author
->>>>>>> 015cfd88
     def author
       # TODO: Return object instead
       @json['project']['meta']['author']
@@ -156,12 +146,9 @@
       fail 'Not implemented'
     end
 
-<<<<<<< HEAD
-=======
     # Returns web interface URI of project
     #
     # @return [String] Project URL
->>>>>>> 015cfd88
     def browser_uri(options = {})
       grey = options[:grey]
       if grey
@@ -171,12 +158,9 @@
       end
     end
 
-<<<<<<< HEAD
-=======
     # Clones project
     #
     # @return [GoodData::Project] Newly created project
->>>>>>> 015cfd88
     def clone(options = {})
       # TODO: Refactor so if export or import fails the new_project will be cleaned
       with_data = options[:data] || true
@@ -221,32 +205,23 @@
       new_project
     end
 
-<<<<<<< HEAD
-=======
     # Project contributor
     #
     # @return [String] Project contributor
     # TODO: Return as object
->>>>>>> 015cfd88
     def contributor
       # TODO: Return object instead
       @json['project']['meta']['contributor']
     end
 
-<<<<<<< HEAD
-=======
     # Gets the date when created
     #
     # @return [DateTime] Date time when created
->>>>>>> 015cfd88
     def created
       DateTime.parse(@json['meta']['created'])
     end
 
-<<<<<<< HEAD
-=======
     # Gets ruby wrapped raw project JSON data
->>>>>>> 015cfd88
     def data
       raw_data['project']
     end
@@ -273,10 +248,7 @@
     # Gets project role by its identifier
     #
     # @param role_name [String] Title of role to look for
-<<<<<<< HEAD
-=======
     # @return [GoodData::ProjectRole] Project role if found
->>>>>>> 015cfd88
     def get_role_by_identifier(role_name)
       tmp = roles
       tmp.each do |role|
@@ -288,10 +260,7 @@
     # Gets project role byt its summary
     #
     # @param role_summary [String] Summary of role to look for
-<<<<<<< HEAD
-=======
     # @return [GoodData::ProjectRole] Project role if found
->>>>>>> 015cfd88
     def get_role_by_summary(role_summary)
       tmp = roles
       tmp.each do |role|
@@ -303,10 +272,7 @@
     # Gets project role by its name
     #
     # @param role_title [String] Title of role to look for
-<<<<<<< HEAD
-=======
     # @return [GoodData::ProjectRole] Project role if found
->>>>>>> 015cfd88
     def get_role_by_title(role_title)
       tmp = roles
       tmp.each do |role|
@@ -322,8 +288,6 @@
       @json = json
     end
 
-<<<<<<< HEAD
-=======
     # Invites new user to project
     #
     # @param email [String] User to be invited
@@ -331,7 +295,6 @@
     # @param msg [String] Optional invite message
     #
     # TODO: Return invite object
->>>>>>> 015cfd88
     def invite(email, role, msg = DEFAULT_INVITE_MESSAGE)
       puts "Inviting #{email}, role: #{role}"
 
@@ -345,19 +308,6 @@
       end
 
       data = {
-<<<<<<< HEAD
-        :invitations => [{
-                           :invitation => {
-                             :content => {
-                               :email => email,
-                               :role => role_url,
-                               :action => {
-                                 :setMessage => msg
-                               }
-                             }
-                           }
-                         }]
-=======
         :invitations => [
           {
             :invitation => {
@@ -371,19 +321,15 @@
             }
           }
         ]
->>>>>>> 015cfd88
       }
 
       url = "/gdc/projects/#{pid}/invitations"
       GoodData.post(url, data)
     end
 
-<<<<<<< HEAD
-=======
     # Returns invitations to project
     #
     # @return [Array<GoodData::Invitation>] List of invitations
->>>>>>> 015cfd88
     def invitations
       res = []
 
@@ -395,12 +341,9 @@
       res
     end
 
-<<<<<<< HEAD
-=======
     # Returns project related links
     #
     # @return [Hash] Project related links
->>>>>>> 015cfd88
     def links
       data['links']
     end
@@ -409,12 +352,9 @@
       @md ||= Links.new GoodData.get(data['links']['metadata'])
     end
 
-<<<<<<< HEAD
-=======
     # Gets raw resource ID
     #
     # @return [String] Raw resource ID
->>>>>>> 015cfd88
     def obj_id
       uri.split('/').last
     end
@@ -439,12 +379,9 @@
       result = GoodData.post("#{GoodData.project.md['maintenance']}/partialmdexport", export_payload)
       polling_url = result['partialMDArtifact']['status']['uri']
       token = result['partialMDArtifact']['token']
-      polling_result = GoodData.get(polling_url)
-
-      while polling_result['wTaskStatus']['status'] == 'RUNNING'
-        sleep(3)
-        polling_result = GoodData.get(polling_url)
-      end
+
+      polling_result = GoodData.wait_for_polling_result(polling_url)
+
       fail 'Exporting objects failed' if polling_result['wTaskStatus']['status'] == 'ERROR'
 
       import_payload = {
@@ -457,30 +394,21 @@
 
       result = GoodData.post("#{target_project.md['maintenance']}/partialmdimport", import_payload)
       polling_url = result['uri']
-      polling_result = GoodData.get(polling_url)
-      while polling_result['wTaskStatus']['status'] == 'RUNNING'
-        sleep(3)
-        polling_result = GoodData.get(polling_url)
-      end
+      polling_result = GoodData.wait_for_polling_result(polling_url)
+
       fail 'Exporting objects failed' if polling_result['wTaskStatus']['status'] == 'ERROR'
     end
 
     alias_method :transfer_objects, :partial_md_export
 
-<<<<<<< HEAD
-=======
     # Checks if this object instance is project
     #
     # @return [Boolean] Return true for all instances
->>>>>>> 015cfd88
     def project?
       true
     end
 
-<<<<<<< HEAD
-=======
     # Forces project to reload
->>>>>>> 015cfd88
     def reload!
       if saved?
         response = GoodData.get(uri)
@@ -489,12 +417,9 @@
       self
     end
 
-<<<<<<< HEAD
-=======
     # Gets the list or project roles
     #
     # @returns [Array<GoodData::ProjectRole>] List of roles
->>>>>>> 015cfd88
     def roles
       url = "/gdc/projects/#{pid}/roles"
 
@@ -509,10 +434,7 @@
       res
     end
 
-<<<<<<< HEAD
-=======
     # Saves project
->>>>>>> 015cfd88
     def save
       response = GoodData.post PROJECTS_PATH, raw_data
       if uri.nil?
@@ -521,12 +443,6 @@
       end
     end
 
-<<<<<<< HEAD
-    def saved?
-      !uri.nil?
-    end
-
-=======
     # Checks if is project saved
     #
     # @returns [Boolean] True if saved, false if not
@@ -538,7 +454,6 @@
     # Gets SLIs data
     #
     # @returns [GoodData::Metadata] SLI Metadata
->>>>>>> 015cfd88
     def slis
       link = "#{data['links']['metadata']}#{SLIS_PATH}"
 
@@ -546,22 +461,13 @@
       Metadata.new GoodData.get(link)
     end
 
-<<<<<<< HEAD
-=======
     # Gets project state
     #
     # @return [String] Project state
->>>>>>> 015cfd88
     def state
       data['content']['state'].downcase.to_sym if data['content'] && data['content']['state']
     end
 
-<<<<<<< HEAD
-    def title
-      data['meta']['summary'] if data['meta']
-    end
-
-=======
     # Gets project summary
     #
     # @return [String] Project summary
@@ -572,28 +478,21 @@
     # Gets project title
     #
     # @return [String] Project title
->>>>>>> 015cfd88
     def title
       data['meta']['title'] if data['meta']
     end
 
-<<<<<<< HEAD
-=======
     # Gets project update date
     #
     # @return [DateTime] Date time of last update
->>>>>>> 015cfd88
     def updated
       DateTime.parse(@json['meta']['updated'])
     end
 
-<<<<<<< HEAD
-=======
     # Uploads file to project
     #
     # @param file File to be uploaded
     # @param schema Schema to be used
->>>>>>> 015cfd88
     def upload(file, schema, mode = 'FULL')
       schema.upload file, self, mode
     end
@@ -602,12 +501,9 @@
       data['links']['self'] if data && data['links'] && data['links']['self']
     end
 
-<<<<<<< HEAD
-=======
     # List of users in project
     #
     # @returns [Array<GoodData::User>] List of users
->>>>>>> 015cfd88
     def users
       res = []
 
