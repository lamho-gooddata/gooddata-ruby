--- conflicted
+++ resolved
@@ -387,10 +387,7 @@
       end
 
       if dry_run
-<<<<<<< HEAD
-=======
         GoodData.logger.warn('Option "dry_run" specified. No user filters will be altered!')
->>>>>>> 7fae75ac
         create_results = to_create.map { |x| { status: 'dry_run', user: x.first, type: 'create' } }
         delete_results = to_delete.map { |x| { status: 'dry_run', user: x.first, type: 'delete' } }
         return { created: {},
