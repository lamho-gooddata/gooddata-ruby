# encoding: UTF-8
#
# Copyright (c) 2010-2015 GoodData Corporation. All rights reserved.
# This source code is licensed under the BSD-style license found in the
# LICENSE file in the root directory of this source tree.

module GoodData
  class AutomatedDataDistribution < Rest::Resource
    attr_accessor :output_stage

    def initialize(project)
      self.project = project
    end

    def process
<<<<<<< HEAD
      GoodData::Process[:all, project: self.project, client: self.project.client].find do |p|
        p.type == :dataload
      end
=======
      GoodData::Process[:all, project: project, client: project.client].find do |p|
        p.type == :dataload
      end
    end

    def create_output_stage(ads, opts = {})
      self.output_stage = GoodData::AdsOutputStage.create({ ads: ads, project: project, client: project.client }.merge(opts))
      output_stage
>>>>>>> 18b2b1e2
    end

    def create_output_stage(ads, client_id, output_stage_prefix)
      self.output_stage = GoodData::AdsOutputStage.create(ads: ads, project: self.project, client: self.project.client, client_id: client_id, output_stage_prefix: output_stage_prefix)
      self.output_stage
    end

  end
end<|MERGE_RESOLUTION|>--- conflicted
+++ resolved
@@ -13,11 +13,6 @@
     end
 
     def process
-<<<<<<< HEAD
-      GoodData::Process[:all, project: self.project, client: self.project.client].find do |p|
-        p.type == :dataload
-      end
-=======
       GoodData::Process[:all, project: project, client: project.client].find do |p|
         p.type == :dataload
       end
@@ -26,13 +21,6 @@
     def create_output_stage(ads, opts = {})
       self.output_stage = GoodData::AdsOutputStage.create({ ads: ads, project: project, client: project.client }.merge(opts))
       output_stage
->>>>>>> 18b2b1e2
     end
-
-    def create_output_stage(ads, client_id, output_stage_prefix)
-      self.output_stage = GoodData::AdsOutputStage.create(ads: ads, project: self.project, client: self.project.client, client_id: client_id, output_stage_prefix: output_stage_prefix)
-      self.output_stage
-    end
-
   end
 end