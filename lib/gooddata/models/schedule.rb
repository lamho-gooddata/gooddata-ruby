--- conflicted
+++ resolved
@@ -70,17 +70,11 @@
         is_dataload_process = Process[process_id, project: project, client: c].type == :dataload
 
         if is_dataload_process
-<<<<<<< HEAD
-          [:dataload_datasets, :de_synchronize_all].each do |param|
-            fail "#{param} has to be provided" unless options[param]
-          end
-=======
           dataload_datasets = options[:dataload_datasets] || options['GDC_DATALOAD_DATASETS']
           dataload_datasets = '[]' unless dataload_datasets
 
           de_synchronize_all = options[:de_synchronize_all] || options['GDC_DE_SYNCHRONIZE_ALL']
           de_synchronize_all = 'true' unless de_synchronize_all
->>>>>>> 1cc0270f
         else
           fail 'Executable has to be provided' if executable.blank?
         end
@@ -90,8 +84,8 @@
 
         params = { 'PROCESS_ID' => process_id }
         if is_dataload_process
-          params['GDC_DATALOAD_DATASETS'] = options[:dataload_datasets]
-          params['GDC_DE_SYNCHRONIZE_ALL'] = options[:de_synchronize_all]
+          params['GDC_DATALOAD_DATASETS'] = dataload_datasets
+          params['GDC_DE_SYNCHRONIZE_ALL'] = de_synchronize_all
         else
           params['EXECUTABLE'] = executable
         end
