# encoding: UTF-8
#
# Copyright (c) 2010-2015 GoodData Corporation. All rights reserved.
# This source code is licensed under the BSD-style license found in the
# LICENSE file in the root directory of this source tree.

require_relative '../rest/resource'

module GoodData
  class AdsOutputStage < Rest::Resource
    OUTPUT_STAGE_PATH = '/gdc/dataload/projects/%s/outputStage'

    attr_accessor :client_id, :output_stage_prefix, :schema

    class << self
      def create(opts = { client: GoodData.connection })
<<<<<<< HEAD
        c = client(opts)
        fail ArgumentError, 'No :client specified' unless c
=======
        c = GoodData.get_client(opts)

>>>>>>> 18b2b1e2
        [:project, :ads].each do |key|
          fail "No #{key.inspect} specified" unless opts[key]
        end

        schema = (opts[:ads].respond_to?(:schemas) && opts[:ads].schemas) || opts[:ads]

<<<<<<< HEAD
        unless schema.end_with?('/default')
          schema += '/default'
        end
=======
        schema += '/default' unless schema.end_with?('/default')
>>>>>>> 18b2b1e2

        json = {
          'outputStage' => {
            'schema' => schema
          }
        }

        output_stage = c.create(AdsOutputStage, json, opts)
        output_stage.save
        output_stage
      end
    end

    def initialize(json)
      super
      @json = json

      @schema = data['schema']
    end

    def sql_diff
      res = client.get "#{build_output_stage_path}/sqlDiff"
      ret = client.poll_on_response(res['asyncTask']['link']['poll']) { |body| body['asyncTask'] }
      ret.freeze
    end

    def save
      data_to_send = GoodData::Helpers.deep_dup(raw_data).tap do |d|
        d['outputStage']['clientId'] = client_id if client_id
        d['outputStage']['outputStagePrefix'] = output_stage_prefix if output_stage_prefix
        d['outputStage']['schema'] = schema
      end

      url = build_output_stage_path
      @json = client.put(url, data_to_send, accept: 'application/json; version=1')
    end

    private

    def build_output_stage_path
      pid = (project.respond_to?(:pid) && project.pid) || project
      OUTPUT_STAGE_PATH % pid
    end
  end
end<|MERGE_RESOLUTION|>--- conflicted
+++ resolved
@@ -14,26 +14,15 @@
 
     class << self
       def create(opts = { client: GoodData.connection })
-<<<<<<< HEAD
-        c = client(opts)
-        fail ArgumentError, 'No :client specified' unless c
-=======
         c = GoodData.get_client(opts)
 
->>>>>>> 18b2b1e2
         [:project, :ads].each do |key|
           fail "No #{key.inspect} specified" unless opts[key]
         end
 
         schema = (opts[:ads].respond_to?(:schemas) && opts[:ads].schemas) || opts[:ads]
 
-<<<<<<< HEAD
-        unless schema.end_with?('/default')
-          schema += '/default'
-        end
-=======
         schema += '/default' unless schema.end_with?('/default')
->>>>>>> 18b2b1e2
 
         json = {
           'outputStage' => {
