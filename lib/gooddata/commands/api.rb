# encoding: UTF-8

require_relative '../exceptions/command_failed'

module GoodData
  module Command
    # Low level access to GoodData API
    class Api
      class << self
        def info
          json = {
            'releaseName' => 'N/A',
            'releaseDate' => 'N/A',
            'releaseNotesUri' => 'N/A'
          }

          puts 'GoodData API'
          puts "  Version: #{json['releaseName']}"
          puts "  Released: #{json['releaseDate']}"
          puts "  For more info see #{json['releaseNotesUri']}"
        end

        alias_method :index, :info

<<<<<<< HEAD
=======
        # Test of login
        def test
          if GoodData.test_login
            puts "Succesfully logged in as #{GoodData.profile.email}"
          else
            puts 'Unable to log in to GoodData server!'
          end
        end

>>>>>>> de126d73
        # Get resource
        # @param path Resource path
        def get(path)
          fail(GoodData::CommandFailed, 'Specify the path you want to GET.') if path.nil?
          result = GoodData.get path
          begin
            result
          rescue
            puts result
          end
        end

        # Delete resource
        # @param path Resource path
        def delete(path)
          fail(GoodData::CommandFailed, 'Specify the path you want to DELETE.') if path.nil?
          result = GoodData.delete path
          begin
            result
          rescue
            puts result
          end
        end
      end
    end
  end
end<|MERGE_RESOLUTION|>--- conflicted
+++ resolved
@@ -22,18 +22,15 @@
 
         alias_method :index, :info
 
-<<<<<<< HEAD
-=======
         # Test of login
         def test
           if GoodData.test_login
-            puts "Succesfully logged in as #{GoodData.profile.email}"
+            puts "Succesfully logged in as #{GoodData.profile.user}"
           else
             puts 'Unable to log in to GoodData server!'
           end
         end
 
->>>>>>> de126d73
         # Get resource
         # @param path Resource path
         def get(path)
