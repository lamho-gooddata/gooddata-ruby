# encoding: UTF-8

require 'pathname'

require_relative '../core/core'

module GoodData
  module Command
    class Process
      class << self
        def list(options = {})
          GoodData.with_project(options[:project_id]) do
            GoodData::Process[:all]
          end
        end

        def get(options = {})
          id = options[:process_id]
          fail 'Unspecified process id' if id.nil?

          GoodData.with_project(options[:project_id]) do
            GoodData::Process[id]
          end
        end

        def delete(process_id, options = {})
          GoodData.with_project(options[:project_id]) do
            process = GoodData::Process[process_id]
            process.delete
          end
        end

        # TODO: check files_to_exclude param. Does it do anything? It should check that in case of using CLI, it makes sure the files are not deployed

        def deploy(dir, options = {})
          verbose = options[:verbose]

          def deploy(dir, options = {})
            options[:verbose] || false

            GoodData.with_project(options[:project_id]) do
              params = options[:params].nil? ? [] : [options[:params]]
              GoodData::Process.deploy(dir, options.merge(:files_to_exclude => params))
            end
          end

<<<<<<< HEAD
          def execute_process(process_id, executable, options = {})
            GoodData.with_project(options[:project_id]) do
              process = GoodData::Process[process_id]
              process.execute_process(executable, options)
            end
=======
        def execute_process(process_id, executable, options = {})
          GoodData.with_project(options[:project_id]) do
            process = GoodData::Process[process_id]
            process.execute(executable, options)
>>>>>>> c8e76b4c
          end
        end
      end
    end
  end
end<|MERGE_RESOLUTION|>--- conflicted
+++ resolved
@@ -31,7 +31,6 @@
         end
 
         # TODO: check files_to_exclude param. Does it do anything? It should check that in case of using CLI, it makes sure the files are not deployed
-
         def deploy(dir, options = {})
           verbose = options[:verbose]
 
@@ -43,19 +42,12 @@
               GoodData::Process.deploy(dir, options.merge(:files_to_exclude => params))
             end
           end
+        end
 
-<<<<<<< HEAD
-          def execute_process(process_id, executable, options = {})
-            GoodData.with_project(options[:project_id]) do
-              process = GoodData::Process[process_id]
-              process.execute_process(executable, options)
-            end
-=======
         def execute_process(process_id, executable, options = {})
           GoodData.with_project(options[:project_id]) do
             process = GoodData::Process[process_id]
-            process.execute(executable, options)
->>>>>>> c8e76b4c
+            process.execute_process(executable, options)
           end
         end
       end
