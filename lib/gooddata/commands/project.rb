--- conflicted
+++ resolved
@@ -32,7 +32,6 @@
         project.invite(email, role, msg)
       end
 
-<<<<<<< HEAD
       # Clone existing project
       def clone(project_id, options)
         with_data = true
@@ -42,17 +41,6 @@
           :exportProject => {
             :exportUsers => with_users ? 1 : 0,
             :exportData => with_data ? 1 : 0
-=======
-        # Clone existing project
-        def clone(project_id, options)
-          with_data = options[:data] || true
-          with_users = options[:users] || false
-          export = {
-            :exportProject => {
-              :exportUsers => with_users ? 1 : 0,
-              :exportData => with_data ? 1 : 0
-            }
->>>>>>> e4480203
           }
 
           result = GoodData.post("/gdc/md/#{project_id}/maintenance/export", export)
