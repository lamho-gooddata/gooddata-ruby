--- conflicted
+++ resolved
@@ -62,11 +62,7 @@
 
       def realize_cloud_resource(type, params)
         cloud_resource_client = GoodData::CloudResources::CloudResourceFactory.create(type, params)
-<<<<<<< HEAD
-        cloud_resource_client.realize_query(params)
-=======
         cloud_resource_client.realize_query(@options[:query], params)
->>>>>>> dd03a7b1
       end
 
       def realize_query(params)
