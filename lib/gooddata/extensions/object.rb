--- conflicted
+++ resolved
@@ -20,7 +20,11 @@
     true
   end
 
-<<<<<<< HEAD
+  def set_const(name, val)
+    send(:remove_const, name) if const_defined?(name)
+    send(:const_set, name, val)
+  end
+
   # Converts an object into a string suitable for use as a URL query string, using the given key as the param name.
   def to_query(key)
     "#{CGI.escape(key.to_param)}=#{CGI.escape(to_param.to_s)}"
@@ -28,10 +32,5 @@
 
   def to_param
     to_s
-=======
-  def set_const(name, val)
-    send(:remove_const, name) if const_defined?(name)
-    send(:const_set, name, val)
->>>>>>> d5875dc8
   end
 end