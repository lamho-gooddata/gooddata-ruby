# encoding: UTF-8

# GoodData Module
module GoodData
<<<<<<< HEAD
  VERSION = '0.6.0.pre10'
=======
  VERSION = "0.6.0.pre11"
>>>>>>> 26cfb3c1

  class << self
    # Version
    def version
      VERSION
    end

    # Identifier of gem version
    # @return Formatted gem version
    def gem_version_string
      "gooddata-gem/#{VERSION}"
    end
  end
end<|MERGE_RESOLUTION|>--- conflicted
+++ resolved
@@ -2,11 +2,7 @@
 
 # GoodData Module
 module GoodData
-<<<<<<< HEAD
-  VERSION = '0.6.0.pre10'
-=======
   VERSION = "0.6.0.pre11"
->>>>>>> 26cfb3c1
 
   class << self
     # Version
