require 'pp'

require File.join(File.dirname(__FILE__), "../shared")
require File.join(File.dirname(__FILE__), "../../commands/process")
require File.join(File.dirname(__FILE__), "../../commands/runners")
require File.join(File.dirname(__FILE__), "../../client")

GoodData::CLI.module_eval do

  desc 'Run ruby bricks either locally or remotely deployed on our server'
# arg_name 'show'
<<<<<<< HEAD
command :run_ruby do |c|

  c.desc 'Directory of the ruby brick'
  c.default_value nil
  c.flag [:d, :dir]

  c.desc 'Log file. If empty STDOUT will be used instead'
  c.default_value nil
  c.flag [:l, :logger]

  c.desc 'Params file path. Inside should be hash of key values'
  c.default_value nil
  c.flag [:params]

  c.desc 'Run on remote machine'
  c.switch [:r, :remote]

  c.desc 'Name of the deployed process'
  c.default_value nil
  c.flag [:n, :name]

  c.action do |global_options, options, args|
    verbose = global_options[:verbose]
    options[:expanded_params] = if (options[:params])
                                  JSON.parse(File.read(options[:params]))
                                else
                                  {}
                                end

    opts = options.merge(global_options).merge({:type => "RUBY"})
    GoodData.connect(opts)
    if options[:remote]
      fail "You have to specify name of the deploy when deploying remotely" if options[:name].nil? || options[:name].empty?
      require 'gooddata/commands/process'
      GoodData::Command::Process.run(options[:dir], opts)
    else
      require 'gooddata/commands/runners'
      GoodData::Command::Runners.run_ruby_locally(options[:dir], opts)
=======
  command :run_ruby do |c|

    c.desc 'Directory of the ruby brick'
    c.default_value nil
    c.flag [:d, :dir]

    c.desc 'Log file. If empty STDOUT will be used instead'
    c.default_value nil
    c.flag [:l, :logger]

    c.desc 'Params file path. Inside should be hash of key values'
    c.default_value nil
    c.flag [:params]

    c.desc 'Run on remote machine'
    c.switch [:r, :remote]

    c.desc 'Name of the deployed process'
    c.default_value nil
    c.flag [:n, :name]

    c.action do |global_options, options, args|
      verbose = global_options[:verbose]
      options[:expanded_params] = if (options[:params])
                                    JSON.parse(File.read(options[:params]), :symbolize_names => true)
                                  else
                                    {}
                                  end

      opts = options.merge(global_options).merge({:type => "RUBY"})
      GoodData.connect(opts)
      if options[:remote]
        fail "You have to specify name of the deploy when deploying remotely" if options[:name].nil? || options[:name].empty?
        require 'gooddata/commands/process'
        GoodData::Command::Process.run(options[:dir], opts)
      else
        require 'gooddata/commands/runners'
        GoodData::Command::Runners.run_ruby_locally(options[:dir], opts)
      end
      puts HighLine::color("Running ruby brick - DONE", HighLine::GREEN) if verbose
>>>>>>> 024feb44
    end
  end

end<|MERGE_RESOLUTION|>--- conflicted
+++ resolved
@@ -9,46 +9,6 @@
 
   desc 'Run ruby bricks either locally or remotely deployed on our server'
 # arg_name 'show'
-<<<<<<< HEAD
-command :run_ruby do |c|
-
-  c.desc 'Directory of the ruby brick'
-  c.default_value nil
-  c.flag [:d, :dir]
-
-  c.desc 'Log file. If empty STDOUT will be used instead'
-  c.default_value nil
-  c.flag [:l, :logger]
-
-  c.desc 'Params file path. Inside should be hash of key values'
-  c.default_value nil
-  c.flag [:params]
-
-  c.desc 'Run on remote machine'
-  c.switch [:r, :remote]
-
-  c.desc 'Name of the deployed process'
-  c.default_value nil
-  c.flag [:n, :name]
-
-  c.action do |global_options, options, args|
-    verbose = global_options[:verbose]
-    options[:expanded_params] = if (options[:params])
-                                  JSON.parse(File.read(options[:params]))
-                                else
-                                  {}
-                                end
-
-    opts = options.merge(global_options).merge({:type => "RUBY"})
-    GoodData.connect(opts)
-    if options[:remote]
-      fail "You have to specify name of the deploy when deploying remotely" if options[:name].nil? || options[:name].empty?
-      require 'gooddata/commands/process'
-      GoodData::Command::Process.run(options[:dir], opts)
-    else
-      require 'gooddata/commands/runners'
-      GoodData::Command::Runners.run_ruby_locally(options[:dir], opts)
-=======
   command :run_ruby do |c|
 
     c.desc 'Directory of the ruby brick'
@@ -73,7 +33,7 @@
     c.action do |global_options, options, args|
       verbose = global_options[:verbose]
       options[:expanded_params] = if (options[:params])
-                                    JSON.parse(File.read(options[:params]), :symbolize_names => true)
+                                    JSON.parse(File.read(options[:params]))
                                   else
                                     {}
                                   end
@@ -89,7 +49,6 @@
         GoodData::Command::Runners.run_ruby_locally(options[:dir], opts)
       end
       puts HighLine::color("Running ruby brick - DONE", HighLine::GREEN) if verbose
->>>>>>> 024feb44
     end
   end
 
