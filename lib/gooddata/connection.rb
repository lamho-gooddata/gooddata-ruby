--- conflicted
+++ resolved
@@ -1,10 +1,6 @@
-<<<<<<< HEAD
 # encoding: UTF-8
 
-require 'json'
-=======
 require 'multi_json'
->>>>>>> 516f9cb9
 require 'rest-client'
 
 require_relative 'version'
@@ -335,13 +331,8 @@
         content_type = response.headers[:content_type]
         return response if options[:process] == false
 
-<<<<<<< HEAD
         if content_type == 'application/json' || content_type == 'application/json;charset=UTF-8' then
-          result = response.to_str == '""' ? {} : JSON.parse(response.to_str)
-=======
-        if content_type == "application/json" || content_type == "application/json;charset=UTF-8" then
           result = response.to_str == '""' ? {} : MultiJson.load(response.to_str)
->>>>>>> 516f9cb9
           GoodData.logger.debug "Response: #{result.inspect}"
         elsif content_type == 'application/zip' then
           result = response
