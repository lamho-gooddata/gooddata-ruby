# encoding: UTF-8
#
# Copyright (c) 2010-2017 GoodData Corporation. All rights reserved.
# This source code is licensed under the BSD-style license found in the
# LICENSE file in the root directory of this source tree.

require_relative 'base_action'

using TrueExtensions
using FalseExtensions
using IntegerExtensions
using StringExtensions
using NilExtensions

module GoodData
  module LCM2
    class SynchronizeLdm < BaseAction
      DESCRIPTION = 'Synchronize Logical Data Model'

      PARAMS = define_params(self) do
        description 'Client Used for Connecting to GD'
        param :gdc_gd_client, instance_of(Type::GdClientType), required: true

        description 'Client used to connecting to development domain'
        param :development_client, instance_of(Type::GdClientType), required: true

        description 'Synchronization Info'
        param :synchronize, array_of(instance_of(Type::SynchronizationInfoType)), required: true, generated: true

        description 'LDM Update Preference'
        param :update_preference, instance_of(Type::UpdatePreferenceType), required: false

        description 'Specifies whether to transfer computed attributes'
        param :include_computed_attributes, instance_of(Type::BooleanType), required: false, default: true

        description 'Logger'
        param :gdc_logger, instance_of(Type::GdLogger), required: true

        description 'Additional Hidden Parameters'
        param :additional_hidden_params, instance_of(Type::HashType), required: false

        description 'Allows to have facts with higher precision decimals'
        param :exclude_fact_rule, instance_of(Type::BooleanType), required: false, default: false

        description 'Specifies how to synchronize LDM and resolve possible conflicts'
        param :synchronize_ldm, instance_of(Type::SynchronizeLDM), required: false, default: 'diff_against_master_with_fallback'

<<<<<<< HEAD
        description 'Allows to have include deprecated with model diff/view'
=======
        description 'Enables handling of deprecated objects in the logical data model.'
>>>>>>> 23db571d
        param :include_deprecated, instance_of(Type::BooleanType), required: false, default: false
      end

      class << self
        def call(params)
          results = []
          synchronize = []
          params.synchronize.map do |segment_info|
            new_segment_info, segment_results = sync_segment_ldm(params, segment_info)
            results.concat(segment_results)
            synchronize << new_segment_info
          end

          {
            results: results,
            params: {
              synchronize: synchronize
            }
          }
        end

        private

        def sync_segment_ldm(params, segment_info)
          results = []
          client = params.gdc_gd_client
          exclude_fact_rule = params.exclude_fact_rule.to_b
          include_deprecated = params.include_deprecated.to_b
          from_pid = segment_info[:from]
          from = params.development_client.projects(from_pid) || fail("Invalid 'from' project specified - '#{from_pid}'")

          GoodData.logger.info "Creating Blueprint, project: '#{from.title}', PID: #{from_pid}"
          blueprint = from.blueprint(include_ca: params.include_computed_attributes.to_b)
          maql_diff = nil
          previous_master = segment_info[:previous_master]
          diff_against_master = %w(diff_against_master_with_fallback diff_against_master)
            .include?(params[:synchronize_ldm].downcase)
          GoodData.logger.info "Synchronize LDM mode: '#{params[:synchronize_ldm].downcase}'"
          if previous_master && diff_against_master
            maql_diff_params = [:includeGrain]
            maql_diff_params << :excludeFactRule if exclude_fact_rule
            maql_diff_params << :includeDeprecated if include_deprecated
            maql_diff = previous_master.maql_diff(blueprint: blueprint, params: maql_diff_params)
          end

          segment_info[:to] = segment_info[:to].pmap do |entry|
            pid = entry[:pid]
            to_project = client.projects(pid) || fail("Invalid 'to' project specified - '#{pid}'")

            GoodData.logger.info "Updating from Blueprint, project: '#{to_project.title}', PID: #{pid}"
            begin
              entry[:ca_scripts] = to_project.update_from_blueprint(
                blueprint,
                update_preference: params[:update_preference],
                exclude_fact_rule: exclude_fact_rule,
                execute_ca_scripts: false,
                maql_diff: maql_diff,
                include_deprecated: include_deprecated
              )
            rescue MaqlExecutionError => e
              GoodData.logger.info("Applying MAQL to project #{to_project.title} - #{pid} failed. Reason: #{e}")
              fail e unless previous_master && params[:synchronize_ldm] == 'diff_against_master_with_fallback'
              GoodData.logger.info("Restoring the client project #{to_project.title} from master.")
              entry[:ca_scripts] = to_project.update_from_blueprint(
                blueprint,
                update_preference: params[:update_preference],
                exclude_fact_rule: exclude_fact_rule,
                execute_ca_scripts: false,
                include_deprecated: include_deprecated
              )
            end

            results << {
              from: from_pid,
              to: pid,
              status: 'ok'
            }
            entry
          end

          [segment_info, results]
        end
      end
    end
  end
end<|MERGE_RESOLUTION|>--- conflicted
+++ resolved
@@ -45,11 +45,7 @@
         description 'Specifies how to synchronize LDM and resolve possible conflicts'
         param :synchronize_ldm, instance_of(Type::SynchronizeLDM), required: false, default: 'diff_against_master_with_fallback'
 
-<<<<<<< HEAD
-        description 'Allows to have include deprecated with model diff/view'
-=======
         description 'Enables handling of deprecated objects in the logical data model.'
->>>>>>> 23db571d
         param :include_deprecated, instance_of(Type::BooleanType), required: false, default: false
       end
 
