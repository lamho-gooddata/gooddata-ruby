# GoodData Ruby SDK Changelog

## 0.6.22
- Added rake task (license:add) for automatic license headers generating
- Handle situation when upload_status.json does not exist
- Connect using SSO - GoodData#connect_sso
- Added Measure semantics, alias methods metrics to measure (ie. interpolate_metric -> interpolate_measure)
- rake tasks license:check, license:report & license:info for automated license reporting added
- Fixed a typo in labels
- Executions are paging + are implemented as lazy enumerators
- Fixed after getter in schedule
- Blueprint works with deprecated labels 
- Metadata object has new methods for working with unlisted attribute
- Metadata method deprecated= now accepts and return true/false
- Included date_facts in building a manifest
<<<<<<< HEAD
- Added method for updating report definition in easy way - GoodData::Report#update_definiton(opts, &block)
- GoodData::MdObject.json is assignable now (using attr_accessor)
=======
- Using API for user provisioning by login
>>>>>>> af576013

## 0.6.21
- Consolidated error reporting for Domain#create_users & Project#import_users
- Removed superfluous error messages on 401
- Fixed bug with rich params when it could happen that hidden params got deleted on schedule save
- Middlewares are transforming params to Ruby hash (useful for executors when they pass Java Hash instance)

## 0.6.20
- added iterators for retrieval of project, domain, and group objects
- use query resource inlining for retrieving user filters
- fixed default parameters from ~/.gooddata file (auth token, server)
- added project WebDav deprecation warning
- removed dependency on Active Support gem

## 0.6.19
- major (not backward compatible) blueprint refactoring
- added environment parameter to the project creation
- added HTTP retry strategy with exponential wait times and maximum retries set to 10
- set max concurrent platform connections set to 20 per session
- set socket timeout to 1 minute

## 0.6.18
- added support for the HYPERLINK label type in blueprint
- fixed method Schedule#create doesn't set schedule name
- added method "error?" to the class "ExecutionDetail"
- added blueprint support for folders
- added ability to change SSO provider for existing platform user
- added schedules and executions convenience methods

## 0.6.17
- added validation of the blueprint datatypes (e.g. INTEGER -> INT, allow mixed case etc.)
- improved the data loading logging and error handling
- added date dimension switching
- switched to the new asynchronous ETL pull resource
- added specification of date reference's format in blueprint
- added HTTP logging oneliner 

## 0.6.16
- fixed SSL certificate validation (verify_ssl option in the GoodData.connect)
- logging changes: separated the HTTP and application logging to different levels, added platform request ID
- fixed the WebDav URI bootstrap to work with the EU datacenter
- added driver parameter for Vertica based project creation

## 0.6.15

- Adding users now accepts more variants of providing users
- Import users is not importing users to domain automatically. There is app in appstore that should help you with various ways of importing users
- Speed improvements for adding users
- Fixed listing facts/attributes on the dataset
- Corrected fixed limit on listing users from domain. Paging is handled by different parameter
- Replacing value in metric/attribute should be more resilient

## 0.6.14

- Project update from blueprint does not fail when MAQL chunks are empty.
- You can call migrate_datasets with dry_run to obtain MAQL chunks.
- Fix of title generation in blueprint from wire.

## 0.6.13

- Fixed TT problems
- Fixed process redeployment helpers
- Rubocop compliance with the latest version
- MD datasets are now available
- SSL set to verify none for now. We will make it more secure in next version.
- Changed limit on users pulled from domain. Will change it in the future so there is no fixed limit.

## 0.6.12

- Ability to create a Data Warehouse (ADS) 
- Retry all requests 3 times when SystemCallError, RestClient::InternalServerError or RestClient::RequestTimeout
- Automatic 429/TooManyRequests Handler
- When creating user login and email can be different now
- Automatic client disconnect at_exit of ruby script
- When creating user login and email can be different now
- Fixed Domain#add_user (GH issue #354)
- Support for GoodData.connect ENV['GD_GEM_USER'], ENV['GD_GEM_PASSWORD']
- Added Schedule#execute(:wait => true|false) option
- Merge GoodData::Rest::Connection and GoodData::Rest::Connection::RestClientConnection
- Unified expection handler for REST API and WebDav Access (using GoodData::Rest::Connection.retryable)
- GoodData#stats_on, GoodData#stats_off, GoodData::Rest::Client#stats_on, GoodData#stats_off
- GoodData::Mixin::MdObjectQuery#using now accepts :full => true|false option
- GoodData::MdObject#[] automatically returns proper type (ie. GoodData::Report)
- Improved user management
- Added simple GoodData::Dimension

## 0.6.11

- Ability to download deployed process
- Added locking objects capabilities
- Added removing color mapping form a report definition
- Report defintions are deleted along with a report
- Report definitions are deleted along with a report
- Improved process deployment and schedules
- Parameters in processes and schedules are now able to take complex parameters
- #create_metric is significantly faster
- Pretty_expression for metric should not fail on missing data
- Extended notation can be switched off when using create_metric
- Implemented retry on connection related issues
- All executions should use latest resource version
- Uploading files to webdav should use streaming and be more memory efficient
- Ability to pass absolute path to file upload  
- Allowing special chars in uploaded file
- GooddataMiddleware doesn't require username+password, when it has SST  

## 0.6.10

- Fixed client default missing in ProjectMetadata
- Listing schedules on processes is working
- Scrubing params in logs is back
- Added ProjectMetadata helpers on project
- Listing processes on client works as expected
- Schedule can be enabled/disabled
- Added pselect helper function

## 0.6.9

- Fixing issues with creating models.
- Adding couple more helpers for report/metric computation
- Rewriting several full_* specs to use the new syntax

## 0.6.8

- REST Factory - See [PR #224](https://github.com/gooddata/gooddata-ruby/pull/224)
- Replace on report definitions allows to swap attributes, metrics and other things in report definitions
- Fixed bug in clone so you can clone projects without data
- Many map call on REST happen in parallel
- Query requests (all attributes, all metrics etc) are happening in parallel and full: true is now the default
- Computing an a report which returns no results does not fail but returns nil
- Refactored handling of all various asynchronous resources into 2 methods
- added ability to log in with only SST token
- added with_connection
- ability to deploy just one file, zipped files or directory

## 0.6.7

- Fixed the scaffolding templates to take advantage of new syntax (missing references in dataset refs) 
- Fixing inclusion of extensions when using CLI
- Fixed pollers and added/fixed tests for schedules and processes
- Added with_connection which automatically disconnects when you are done

## 0.6.6

- Various fixes

## 0.6.5

- Mixins

## 0.6.4

- Ability to get blueprint directly through API. This way you can work with projects that was not created using SDK
- Added basis for GD_LINT that checks your project for typical problems

## 0.6.3

- Able to do save_as on metadata objects (Report, Metric, Dashboard)
- Model is now not created through build and update if it is not passing validations
- Added a setter for identifier on Metadata Object<|MERGE_RESOLUTION|>--- conflicted
+++ resolved
@@ -13,12 +13,9 @@
 - Metadata object has new methods for working with unlisted attribute
 - Metadata method deprecated= now accepts and return true/false
 - Included date_facts in building a manifest
-<<<<<<< HEAD
+- Using API for user provisioning by login
 - Added method for updating report definition in easy way - GoodData::Report#update_definiton(opts, &block)
 - GoodData::MdObject.json is assignable now (using attr_accessor)
-=======
-- Using API for user provisioning by login
->>>>>>> af576013
 
 ## 0.6.21
 - Consolidated error reporting for Domain#create_users & Project#import_users
