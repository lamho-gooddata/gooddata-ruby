--- conflicted
+++ resolved
@@ -6,16 +6,13 @@
 - Connect using SSO - GoodData#connect_sso
 - Added Measure semantics, alias methods metrics to measure (ie. interpolate_metric -> interpolate_measure)
 - rake tasks license:check, license:report & license:info for automated license reporting added
-<<<<<<< HEAD
-- Added method for updating report definition in easy way - GoodData::Report#update_definiton(opts, &block)
-- GoodData::MdObject.json is assignable now (using attr_accessor)
-- Update dashboards - Add GoodData::DashboardTab, GoodData::ReportItem, GoodData::FilterItem
-=======
 - Fixed a typo in labels
 - Executions are paging + are implemented as lazy enumerators
 - Fixed after getter in schedule
 - Blueprint works with deprecated labels 
->>>>>>> 03cab9bd
+- Added method for updating report definition in easy way - GoodData::Report#update_definiton(opts, &block)
+- GoodData::MdObject.json is assignable now (using attr_accessor)
+- Update dashboards - Add GoodData::DashboardTab, GoodData::ReportItem, GoodData::FilterItem
 
 ## 0.6.21
 - Consolidated error reporting for Domain#create_users & Project#import_users
