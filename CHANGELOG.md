--- conflicted
+++ resolved
@@ -1,11 +1,8 @@
 # GoodData Ruby SDK Changelog
 
 ## 0.6.54
-<<<<<<< HEAD
 - TMA-506 - Add option :time to report.execute to force platform simulate the result of report at that time
-=======
 - TMA-509 - Provisioning: Should clean all zombie clients when project creation limit reached
->>>>>>> 190d9f5b
 
 ## 0.6.53
 - TMA-522 - Rollout: Incorrect CLIENT_ID assigned to client schedule
