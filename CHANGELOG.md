--- conflicted
+++ resolved
@@ -14,12 +14,9 @@
 - Metadata method deprecated= now accepts and return true/false
 - Included date_facts in building a manifest
 - Using API for user provisioning by login
-<<<<<<< HEAD
+- Multiple data sets upload Project#upload_multiple
 - GoodData::MdObject.json is assignable now (using attr_accessor)
 - Added method for updating report definition in easy way - GoodData::Report#update_definiton(opts, &block)
-=======
-- Multiple data sets upload Project#upload_multiple
->>>>>>> c70d9cb3
 
 ## 0.6.21
 - Consolidated error reporting for Domain#create_users & Project#import_users
