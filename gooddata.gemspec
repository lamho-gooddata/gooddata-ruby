# encoding: utf-8
$LOAD_PATH.push File.expand_path('../lib/', __FILE__)
require 'gooddata/version'

Gem::Specification.new do |s|
  s.name = 'gooddata'
  s.version = GoodData::VERSION
  s.licenses = ['BSD']

  s.required_rubygems_version = Gem::Requirement.new('>= 0') if s.respond_to? :required_rubygems_version=
  s.authors = [
    'Pavel Kolesnikov',
    'Thomas Watson Steen',
    'Tomas Svarovsky',
    'Tomas Korcak'
  ]

  s.summary = 'A convenient Ruby wrapper around the GoodData RESTful API'
  s.description = 'Use the GoodData::Client class to integrate GoodData into your own application or use the CLI to work with GoodData directly from the command line.'
  s.email = 'pavel@gooddata.com'
  s.extra_rdoc_files = %w(LICENSE README.md)

  s.files = `git ls-files`.split($INPUT_RECORD_SEPARATOR)
  s.test_files = `git ls-files -- {test,spec,features}/*`.split("\n")
  s.executables = `git ls-files -- bin/*`.split("\n").map { |f| File.basename(f) }

  s.homepage = 'http://github.com/gooddata/gooddata-ruby'
  s.require_paths = ['lib']

<<<<<<< HEAD
  s.add_development_dependency 'bundler'
  s.add_development_dependency 'debase', '~> 0.2' if RUBY_PLATFORM != 'java' && RUBY_VERSION >= '2.0.0'
  s.add_development_dependency 'license_finder', '~> 2.1'
  s.add_development_dependency 'rake', '~> 11.1'
  s.add_development_dependency 'rake-notes', '~> 0.2'
  s.add_development_dependency 'redcarpet', '~> 3.1' if RUBY_PLATFORM != 'java'
  s.add_development_dependency 'rspec', '~> 3.5'
  s.add_development_dependency 'rspec-expectations', '~> 3.5'
  s.add_development_dependency 'rubocop', '~> 0.47'
  s.add_development_dependency 'ruby-debug-ide', '~> 0.6' if RUBY_PLATFORM != 'java' && RUBY_VERSION >= '2.0.0'
  s.add_development_dependency 'simplecov', '~> 0.12'
  s.add_development_dependency 'webmock', '~> 2.3'
  s.add_development_dependency 'yard', '~> 0.9'
=======
  s.add_development_dependency 'bundler', "~> 1.14"
  s.add_development_dependency 'debase', '~> 0.1.0' if !ENV['TRAVIS_BUILD'] && RUBY_VERSION >= '2.0.0'
  s.add_development_dependency 'license_finder', '~> 2.0.0'
  s.add_development_dependency 'rake', '~> 11.1.0'
  s.add_development_dependency 'rake-notes', '~> 0.2.0'
  s.add_development_dependency 'redcarpet', '~> 3.1.0' if RUBY_PLATFORM != 'java'
  s.add_development_dependency 'rspec', '~> 3.5.0'
  s.add_development_dependency 'rspec-expectations', '~> 3.5.0'
  s.add_development_dependency 'rubocop', '~> 0.45.0'
  s.add_development_dependency 'ruby-debug-ide', '~> 0.4' if !ENV['TRAVIS_BUILD'] && RUBY_VERSION >= '2.0.0'
  s.add_development_dependency 'simplecov', '~> 0.12.0'
  s.add_development_dependency 'webmock', '~> 1.21.0'
  s.add_development_dependency 'yard', '~> 0.8.7.6'
>>>>>>> cce2d3a2
  s.add_development_dependency 'yard-rspec', '~> 0.1'

  s.add_dependency 'nokogiri', '~> 1.6.8'
  s.add_dependency 'aws-sdk-v1', '~> 1.45'
  s.add_dependency 'docile', '~> 1.1.0'
  s.add_dependency 'erubis', '~> 2.7.0'
  s.add_dependency 'gli', '~> 2.13.0'
  s.add_dependency 'highline', '~> 1.7'
  s.add_dependency 'json_pure', '~> 1.8.0'
  s.add_dependency 'multi_json', '~> 1.11.0'
  s.add_dependency 'parseconfig', '~> 1.0.0'
  s.add_dependency 'pmap', '~> 1.1'
  s.add_dependency 'restforce', '~> 2.4.0'
  s.add_dependency 'rest-client', '~> 1.8.0'
  s.add_dependency 'rubyzip', '~> 1.2'
  s.add_dependency 'salesforce_bulk_query', '~> 0.2.0'
  s.add_dependency 'terminal-table', '~> 1.7'
  s.add_dependency 'thread_safe'
end<|MERGE_RESOLUTION|>--- conflicted
+++ resolved
@@ -27,8 +27,7 @@
   s.homepage = 'http://github.com/gooddata/gooddata-ruby'
   s.require_paths = ['lib']
 
-<<<<<<< HEAD
-  s.add_development_dependency 'bundler'
+  s.add_development_dependency 'bundler', '~> 1.14'
   s.add_development_dependency 'debase', '~> 0.2' if RUBY_PLATFORM != 'java' && RUBY_VERSION >= '2.0.0'
   s.add_development_dependency 'license_finder', '~> 2.1'
   s.add_development_dependency 'rake', '~> 11.1'
@@ -41,21 +40,6 @@
   s.add_development_dependency 'simplecov', '~> 0.12'
   s.add_development_dependency 'webmock', '~> 2.3'
   s.add_development_dependency 'yard', '~> 0.9'
-=======
-  s.add_development_dependency 'bundler', "~> 1.14"
-  s.add_development_dependency 'debase', '~> 0.1.0' if !ENV['TRAVIS_BUILD'] && RUBY_VERSION >= '2.0.0'
-  s.add_development_dependency 'license_finder', '~> 2.0.0'
-  s.add_development_dependency 'rake', '~> 11.1.0'
-  s.add_development_dependency 'rake-notes', '~> 0.2.0'
-  s.add_development_dependency 'redcarpet', '~> 3.1.0' if RUBY_PLATFORM != 'java'
-  s.add_development_dependency 'rspec', '~> 3.5.0'
-  s.add_development_dependency 'rspec-expectations', '~> 3.5.0'
-  s.add_development_dependency 'rubocop', '~> 0.45.0'
-  s.add_development_dependency 'ruby-debug-ide', '~> 0.4' if !ENV['TRAVIS_BUILD'] && RUBY_VERSION >= '2.0.0'
-  s.add_development_dependency 'simplecov', '~> 0.12.0'
-  s.add_development_dependency 'webmock', '~> 1.21.0'
-  s.add_development_dependency 'yard', '~> 0.8.7.6'
->>>>>>> cce2d3a2
   s.add_development_dependency 'yard-rspec', '~> 0.1'
 
   s.add_dependency 'nokogiri', '~> 1.6.8'
