# -*- encoding: utf-8 -*-
$:.push File.expand_path("../lib/", __FILE__)
require "gooddata/version"

Gem::Specification.new do |s|
  s.name = %q{gooddata}
  s.version = GoodData::VERSION
  s.licenses = ['BSD']

  s.required_rubygems_version = Gem::Requirement.new(">= 0") if s.respond_to? :required_rubygems_version=
  s.authors = [
      "Pavel Kolesnikov",
      "Thomas Watson Steen",
      "Tomas Svarovsky",
      "Tomas Korcak"
  ]

  s.summary = %q{A convenient Ruby wrapper around the GoodData RESTful API}
  s.date = %q{2012-12-17}
  s.description = %q{Use the GoodData::Client class to integrate GoodData into your own application or use the CLI to work with GoodData directly from the command line.}
  s.email = %q{pavel@gooddata.com}
  s.executables = ["gooddata"]
  s.extra_rdoc_files = [
      "LICENSE",
      "README.md"
  ]
  s.files = `git ls-files`.split($/)
  s.homepage = %q{http://github.com/gooddata/gooddata-ruby}
  s.require_paths = ["lib"]
  s.rubygems_version = "1.3.7"

  s.add_development_dependency "rake", "~> 10.2.2"
  s.add_development_dependency "redcarpet", "~> 3.1.1"
  s.add_development_dependency "rspec", "~> 2.14.1"
  s.add_development_dependency "rubocop", "~> 0.20.0"
  s.add_development_dependency "simplecov", "~> 0.8.2"
  s.add_development_dependency "yard", "~> 0.8.7.3"
  s.add_development_dependency "yard-rspec", "~> 0.1"
  s.add_development_dependency "ZenTest", "~> 4.9.5"
  s.add_development_dependency "coveralls", "~> 0.7.0"

  s.add_dependency "activesupport", "~> 4.0.3"
  s.add_dependency "bundler", ">= 1.6.1"
<<<<<<< HEAD
  s.add_dependency 'docile', '~> 1.1.3'
=======
>>>>>>> 24ddf65a
  s.add_dependency "erubis", "~> 2.7.0"
  s.add_dependency "gli", "~> 2.9.0"
  s.add_dependency "highline", "~> 1.6.21"
  s.add_dependency "i18n", "~> 0.6.9"
  s.add_dependency "json_pure", "~> 1.8.1"
  s.add_dependency "multi_json", "~> 1.9.0"
  s.add_dependency "parseconfig", "~> 1.0.4"
  s.add_dependency "pry", "~> 0.9.12.6"
  s.add_dependency "restforce", "~> 1.4.3"
  s.add_dependency "rest-client", "~> 1.6.7"
  s.add_dependency "rubyzip", "~> 1.1.0"
  s.add_dependency "salesforce_bulk", "~> 1.0.3"
end<|MERGE_RESOLUTION|>--- conflicted
+++ resolved
@@ -41,10 +41,7 @@
 
   s.add_dependency "activesupport", "~> 4.0.3"
   s.add_dependency "bundler", ">= 1.6.1"
-<<<<<<< HEAD
   s.add_dependency 'docile', '~> 1.1.3'
-=======
->>>>>>> 24ddf65a
   s.add_dependency "erubis", "~> 2.7.0"
   s.add_dependency "gli", "~> 2.9.0"
   s.add_dependency "highline", "~> 1.6.21"
