require 'gooddata'

describe "Full project implementation", :constraint => 'slow' do
  before(:all) do
<<<<<<< HEAD
    ConnectionHelper.create_default_connection

    @spec = JSON.parse(File.read("./spec/data/test_project_model_spec.json"), :symbolize_names => true)
    @invalid_spec = JSON.parse(File.read("./spec/data/blueprint_invalid.json"), :symbolize_names => true)

    @project = GoodData::Model::ProjectCreator.migrate({:spec => @spec, :token => ConnectionHelper::GD_PROJECT_TOKEN})
=======
    @spec = JSON.parse(File.read('./spec/data/test_project_model_spec.json'), :symbolize_names => true)
    @invalid_spec = JSON.parse(File.read('./spec/data/blueprint_invalid.json'), :symbolize_names => true)
    ConnectionHelper::create_default_connection
    @project = GoodData::Model::ProjectCreator.migrate(:spec => @spec, :token => ConnectionHelper::GD_PROJECT_TOKEN)
>>>>>>> 9cf6d7fa
  end

  after(:all) do
    @project.delete unless @project.nil?

    ConnectionHelper.disconnect
  end

  it "should not build an invalid model" do
    expect {
      GoodData::Model::ProjectCreator.migrate({:spec => @invalid_spec, :token => ConnectionHelper::GD_PROJECT_TOKEN})
    }.to raise_error(GoodData::ValidationError)
  end

  it "should contain datasets" do
    GoodData.with_project(@project) do |p|
      p.blueprint.tap do |bp|
        expect(bp.datasets.count).to eq 3
        expect(bp.datasets(:include_date_dimensions => true).count).to eq 4
      end
    end
  end

  it "should be able to rename a project" do
    GoodData.with_project(@project) do |p|
      former_title = p.title
      a_title = (0...8).map { (65 + rand(26)).chr }.join
      p.title = a_title
      p.save
      expect(p.title).to eq a_title
      p.title = former_title
      p.save
    end
  end

  it "should be able to validate a project" do
    GoodData.with_project(@project) do |p|
      p.validate
    end
  end

  it "should compute an empty metric" do
    GoodData.with_project(@project) do |p|
      f = GoodData::Fact.find_first_by_title('Lines Changed')
      metric = GoodData::Metric.xcreate("SELECT SUM(#\"#{f.title}\")")
      metric.execute.should be_nil
    end
  end

  it "should load the data" do
    GoodData.with_project(@project) do |p|
      blueprint = GoodData::Model::ProjectBlueprint.new(@spec)
      commits_data = [
        ["lines_changed","committed_on","dev_id","repo_id"],
        [1,"01/01/2014",1,1],
        [3,"01/02/2014",2,2],
        [5,"05/02/2014",3,1]]
      GoodData::Model.upload_data(commits_data, blueprint, 'commits')
      # blueprint.find_dataset('commits').upload(commits_data)

      devs_data = [
        ["dev_id", "email"],
        [1, "tomas@gooddata.com"],
        [2, "petr@gooddata.com"],
        [3, "jirka@gooddata.com"]]
      GoodData::Model.upload_data(devs_data, blueprint, 'devs')
      # blueprint.find_dataset('devs').upload(devs_data)
    end
  end

  it "should compute a metric" do
    GoodData.with_project(@project) do |p|
      f = GoodData::Fact.find_first_by_title('Lines Changed')
      metric = GoodData::Metric.xcreate("SELECT SUM(#\"#{f.title}\")")
      metric.execute.should == 9
    end
  end

  it "should execute an anonymous metric twice and not fail" do
    GoodData.with_project(@project) do |p|
      f = GoodData::Fact.find_first_by_title('Lines Changed')
      metric = GoodData::Metric.xcreate("SELECT SUM(#\"#{f.title}\")")
      metric.execute.should == 9
      # Since GD platform cannot execute inline specified metric the metric has to be saved
      # The code tries to resolve this as transparently as possible
      metric.execute.should == 9
    end
  end

  it "should compute a report" do
    GoodData.with_project(@project) do |p|
      f = GoodData::Fact.find_first_by_title('Lines Changed')
      # TODO: Here we create metric which is not deleted and is used by another test - "should exercise the object relations and getting them in various ways"
      metric = GoodData::Metric.xcreate(:title => "My metric", :expression => "SELECT SUM(#\"#{f.title}\")")
      metric.save
      result = GoodData::ReportDefinition.execute(:title => "My report", :top => [metric], :left => ['label.devs.dev_id.email'])
      result[1][1].should == 3
      result.include_row?(["jirka@gooddata.com", 5]).should == true

      result2 = GoodData::ReportDefinition.create(:title => "My report", :top => [metric], :left => ['label.devs.dev_id.email']).execute
      result2[1][1].should == 3
      result2.include_row?(["jirka@gooddata.com", 5]).should == true
      result2.should == result
    end
  end

  it "should throw an exception if trying to access object without explicitely specifying a project" do
    expect do
      GoodData::Metric[:all]
    end.to raise_exception(GoodData::NoProjectError)
  end

  it "should be possible to get all metrics" do
    GoodData.with_project(@project) do |p|
      metrics1 = GoodData::Metric[:all]
      metrics2 = GoodData::Metric.all
      metrics1.should == metrics2
    end
  end

  it "should be possible to get all metrics with full objects" do
    GoodData.with_project(@project) do |p|
      metrics1 = GoodData::Metric[:all, :full => true]
      metrics2 = GoodData::Metric.all :full => true
      metrics1.should == metrics2
    end
  end

  it "should be able to get a metric by identifier" do
    GoodData.with_project(@project) do |p|
      metrics = GoodData::Metric.all :full => true
      metric = GoodData::Metric[metrics.first.identifier]
      metric.identifier == metrics.first.identifier
      metrics.first == metric
    end
  end

  it "should be able to get a metric by uri" do
    GoodData.with_project(@project) do |p|
      metrics = GoodData::Metric.all :full => true
      metric = GoodData::Metric[metrics.first.uri]
      metric.uri == metrics.first.uri
      metrics.first == metric
    end
  end

  it "should be able to get a metric by object id" do
    GoodData.with_project(@project) do |p|
      metrics = GoodData::Metric.all :full => true
      metric = GoodData::Metric[metrics.first.obj_id]
      metric.obj_id == metrics.first.obj_id
      metrics.first == metric
    end
  end

  it "should exercise the object relations and getting them in various ways" do
    GoodData.with_project(@project) do |p|

      # Find a metric by name
      metric = GoodData::Metric.find_first_by_title('My metric')
      the_same_metric = GoodData::Metric[metric]
      metric.should == metric

      # grab fact in several different ways
      fact1 = GoodData::Fact.find_first_by_title('Lines Changed')
      fact2 = GoodData::Fact[fact1.identifier]
      fact3 = GoodData::Fact[fact2.obj_id]
      fact4 = GoodData::Fact[fact3.uri]
      fact5 = GoodData::Fact.new(fact4)

      # All should be the same
      fact1.should == fact2
      fact1.should == fact2
      fact1.should == fact3
      fact1.should == fact4
      fact1.should == fact5

      fact3.title = "Somewhat changed title"
      fact1.should_not == fact3

      metric.using
      metric.using('fact').count.should == 1

      fact1.used_by
      fact1.used_by('metric').count.should == 1

      res = metric.using?(fact1)
      expect(res).to be(true)

      res = fact1.using?(metric)
      expect(res).to be(false)

      res = metric.used_by?(fact1)
      expect(res).to be(false)

      res = fact1.used_by?(metric)
      expect(res).to be(true)
    end
  end

  it "should try setting and getting by tags" do
    GoodData.with_project(@project) do |p|
      fact = GoodData::Fact.find_first_by_title('Lines Changed')
      fact.tags.should be_empty

      fact.tags = "tag1,tag2,tag3"
      fact.save

      tagged_facts = GoodData::Fact.find_by_tag('tag3')
      tagged_facts.count.should == 1
    end
  end

  it "should contain metadata for each dataset in project metadata" do
    GoodData.with_project(@project) do |p|
      k = GoodData::ProjectMetadata.keys
      k.should include("manifest_devs")
    end
  end

  it "should be able to interpolate metric based on" do
    GoodData.with_project(@project) do |p|
      res = GoodData::Metric.xexecute "SELECT SUM(![fact.commits.lines_changed])"
      res.should == 9

      res = GoodData::Metric.xexecute({:expression => "SELECT SUM(![fact.commits.lines_changed])"})
      res.should == 9

      res = GoodData::Metric.execute({:expression => "SELECT SUM(![fact.commits.lines_changed])", :extended_notation => true})
      res.should == 9

      res = GoodData::Metric.execute("SELECT SUM(![fact.commits.lines_changed])", :extended_notation => true)
      res.should == 9

      fact = GoodData::Fact.find_first_by_title('Lines Changed')
      fact.fact?.should == true
      res = fact.create_metric(:type => :sum).execute
      res.should == 9
    end
  end

  it "should load the data" do
    GoodData.with_project(@project) do |p|
      blueprint = GoodData::Model::ProjectBlueprint.new(@spec)
      devs_data = [
        ["dev_id", "email"],
        [4, "josh@gooddata.com"]]
      GoodData::Model.upload_data(devs_data, blueprint, 'devs', mode: 'INCREMENTAL' )
      # blueprint.find_dataset('devs').upload(devs_data, :load => 'INCREMENTAL')
    end
  end

  it "should have more users"  do
    GoodData.with_project(@project) do |p|
      attribute = GoodData::Attribute['attr.devs.dev_id']
      attribute.attribute?.should == true
      attribute.create_metric.execute.should == 4
    end
  end

  it "should tell you whether metric contains a certain attribute" do
    GoodData.with_project(@project) do |p|
      attribute = GoodData::Attribute['attr.devs.dev_id']
      repo_attribute = GoodData::Attribute['attr.repos.repo_id']
      metric = attribute.create_metric(:title => "My test metric")
      metric.save
      metric.execute.should == 4

      metric.contain?(attribute).should == true
      metric.contain?(repo_attribute).should == false

      metric.replace(attribute, repo_attribute)
      metric.save
      metric.execute.should_not == 4

      l = attribute.primary_label
      value = l.values.first[:value]
      l.find_element_value(l.find_value_uri(value)).should == value
      expect(l.value?(value)).to eq true
      expect(l.value?("DEFINITELY NON EXISTENT VALUE HOPEFULLY")).to eq false
    end
  end

  it "should be able to compute count of different datasets" do
    GoodData.with_project(@project) do |p|
      attribute = GoodData::Attribute['attr.devs.dev_id']
      dataset_attribute = GoodData::Attribute['attr.commits.factsof']
      attribute.create_metric(:attribute => dataset_attribute).execute.should == 3
    end
  end

  it "should be able to tell you if a value is contained in a metric" do
    GoodData.with_project(@project) do |p|
      attribute = GoodData::Attribute['attr.devs.dev_id']
      label = attribute.primary_label
      value = label.values.first
      fact = GoodData::Fact['fact.commits.lines_changed']
      metric = GoodData::Metric.xcreate("SELECT SUM([#{fact.uri}]) WHERE [#{attribute.uri}] = [#{value[:uri]}]")
      metric.contain_value?(label, value[:value]).should == true
    end
  end

  it "should be able to replace the values in a metric" do
    GoodData.with_project(@project) do |p|
      attribute = GoodData::Attribute['attr.devs.dev_id']
      label = attribute.primary_label
      value = label.values.first
      different_value = label.values[1]
      fact = GoodData::Fact['fact.commits.lines_changed']
      metric = GoodData::Metric.xcreate("SELECT SUM([#{fact.uri}]) WHERE [#{attribute.uri}] = [#{value[:uri]}]")
      metric.replace_value(label, value[:value], different_value[:value])
      metric.contain_value?(label, value[:value]).should == false
      metric.pretty_expression.should == "SELECT SUM([Lines Changed]) WHERE [Dev] = [josh@gooddata.com]"
    end
  end

  it "should be able to lookup the attributes by regexp and return a collection" do
    GoodData.with_project(@project) do |p|
      attrs = GoodData::Attribute.find_by_title(/Date/i)
      attrs.count.should == 1
    end
  end

  it "should be able to give you values of the label as an array of hashes" do
    GoodData.with_project(@project) do |p|
      attribute = GoodData::Attribute['attr.devs.dev_id']
      label = attribute.primary_label
      label.values.map {|v| v[:value]}.should == [
        'jirka@gooddata.com',
        'josh@gooddata.com',
        'petr@gooddata.com',
        'tomas@gooddata.com'
      ]
    end
  end

  it "should be able to give you values for" do
    GoodData.with_project(@project) do |p|
      attribute = GoodData::Attribute['attr.devs.dev_id']
      attribute.values_for(2).should == ["tomas@gooddata.com", "1"]
    end
  end

  it "should be able to find specific element and give you the primary label value" do
    GoodData.with_project(@project) do |p|
      attribute = GoodData::Attribute['attr.devs.dev_id']
      GoodData::Attribute.find_element_value("#{attribute.uri}/elements?id=2").should == 'tomas@gooddata.com'
    end
  end

  it "should be able to give you label by name" do
    GoodData.with_project(@project) do |p|
      attribute = GoodData::Attribute['attr.devs.dev_id']
      label = attribute.label_by_name('email')
      label.label?.should == true
      label.title.should == 'Email'
      label.identifier.should == "label.devs.dev_id.email"
      label.attribute_uri.should == attribute.uri
      label.attribute.should == attribute
    end
  end

  it "should be able to return values of the attribute for inspection" do
    GoodData.with_project(@project) do |p|
      attribute = GoodData::Attribute['attr.devs.dev_id']
      vals = attribute.values
      vals.count.should == 4
      vals.first.count.should == 2
      vals.first.first[:value].should == "jirka@gooddata.com"
    end
  end

  it "should be able to save_as a metric" do
    GoodData.with_project(@project) do |p|
      m = GoodData::Metric.find_first_by_title("My test metric")
      cloned = m.save_as
      m_cloned = GoodData::Metric.find_first_by_title("Clone of My test metric")
      m_cloned.should == cloned
      m_cloned.execute.should == cloned.execute
    end
  end

  it "should be able to clone a project" do
    GoodData.with_project(@project) do |p|
      title = 'My new clone proejct'
      cloned_project = p.clone(title: title, auth_token: ConnectionHelper::GD_PROJECT_TOKEN)
      expect(cloned_project.title).to eq title
      cloned_project.delete
    end
  end
end<|MERGE_RESOLUTION|>--- conflicted
+++ resolved
@@ -2,19 +2,10 @@
 
 describe "Full project implementation", :constraint => 'slow' do
   before(:all) do
-<<<<<<< HEAD
-    ConnectionHelper.create_default_connection
-
     @spec = JSON.parse(File.read("./spec/data/test_project_model_spec.json"), :symbolize_names => true)
     @invalid_spec = JSON.parse(File.read("./spec/data/blueprint_invalid.json"), :symbolize_names => true)
-
+    ConnectionHelper::create_default_connection
     @project = GoodData::Model::ProjectCreator.migrate({:spec => @spec, :token => ConnectionHelper::GD_PROJECT_TOKEN})
-=======
-    @spec = JSON.parse(File.read('./spec/data/test_project_model_spec.json'), :symbolize_names => true)
-    @invalid_spec = JSON.parse(File.read('./spec/data/blueprint_invalid.json'), :symbolize_names => true)
-    ConnectionHelper::create_default_connection
-    @project = GoodData::Model::ProjectCreator.migrate(:spec => @spec, :token => ConnectionHelper::GD_PROJECT_TOKEN)
->>>>>>> 9cf6d7fa
   end
 
   after(:all) do
