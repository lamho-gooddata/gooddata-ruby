# encoding: UTF-8

require 'gooddata'
require 'gooddata/commands/projects'
require 'pry'

describe GoodData::Command::Projects, :constraint => 'slow' do
  before(:all) do
    @blueprint = GoodData::Model::ProjectBlueprint.from_json("./spec/data/test_project_model_spec.json")
    @module_blueprint = GoodData::Model::ProjectBlueprint.from_json("./spec/data/additional_dataset_module.json")

<<<<<<< HEAD
    GoodData.connect("svarovsky+gem_tester@gooddata.com", "jindrisska")
    @project = GoodData::Command::Projects.build({:spec => @blueprint, :token => ConnectionHelper::GD_PROJECT_TOKEN})
=======
    ConnectionHelper::create_default_connection
    @project = GoodData::Command::Projects.build({:spec => @blueprint, :token => GD_PROJECT_TOKEN})
>>>>>>> b44ab227
  end

  after(:all) do
    @project.delete unless @project.nil?
  end

  it "should update the project" do
    @blueprint.merge!(@module_blueprint)
    GoodData.with_project(@project) do |p|
      GoodData::Command::Projects.update({:spec => @blueprint, :project => p})
    end
  end

end<|MERGE_RESOLUTION|>--- conflicted
+++ resolved
@@ -1,21 +1,13 @@
-# encoding: UTF-8
-
 require 'gooddata'
 require 'gooddata/commands/projects'
-require 'pry'
 
 describe GoodData::Command::Projects, :constraint => 'slow' do
   before(:all) do
     @blueprint = GoodData::Model::ProjectBlueprint.from_json("./spec/data/test_project_model_spec.json")
     @module_blueprint = GoodData::Model::ProjectBlueprint.from_json("./spec/data/additional_dataset_module.json")
 
-<<<<<<< HEAD
-    GoodData.connect("svarovsky+gem_tester@gooddata.com", "jindrisska")
+    ConnectionHelper::create_default_connection
     @project = GoodData::Command::Projects.build({:spec => @blueprint, :token => ConnectionHelper::GD_PROJECT_TOKEN})
-=======
-    ConnectionHelper::create_default_connection
-    @project = GoodData::Command::Projects.build({:spec => @blueprint, :token => GD_PROJECT_TOKEN})
->>>>>>> b44ab227
   end
 
   after(:all) do
@@ -28,5 +20,4 @@
       GoodData::Command::Projects.update({:spec => @blueprint, :project => p})
     end
   end
-
 end