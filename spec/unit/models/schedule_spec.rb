require 'gooddata/models/schedule'

describe GoodData::Schedule do
  PROJECT_ID = 'tk6192gsnav58crp6o1ahsmtuniq8khb'

  TEST_CRON = '0 15 27 7 *'

  TEST_DATA = {
<<<<<<< HEAD
      :timezone => 'UTC',
      :cron => '2 2 2 2 *'
=======
    :timezone => 'UTC',
    :cron => '2 2 2 2 *'
>>>>>>> 3fd08244
  }

  TEST_PROCESS_ID = 'f12975d2-5958-4248-9c3d-4c8f2e1f067d'

  before(:each) do
    ConnectionHelper.create_default_connection

    GoodData.project = PROJECT_ID

    @project = GoodData.project
    @project_executable = "#{@project.title}/graph/graph.grf"
  end

  after(:each) do
    GoodData.disconnect
  end

  describe '#create' do
    it 'Creates new schedule if mandatory params passed' do
      sched = nil
      expect {
        sched = GoodData::Schedule.create(TEST_PROCESS_ID, TEST_CRON, @project_executable, TEST_DATA)
      }.not_to raise_error

      sched.should_not be_nil
      sched.delete
    end

    it 'Throws exception when no process ID specified' do
      expect {
        sched = GoodData::Schedule.create(nil, TEST_CRON, @project_executable, TEST_DATA)
      }.to raise_error 'Process ID has to be provided'
    end

    it 'Throws exception when no executable specified' do
      expect {
        sched = GoodData::Schedule.create(TEST_PROCESS_ID, TEST_CRON, nil, TEST_DATA)
      }.to raise_error 'Executable has to be provided'
    end

    it 'Throws exception when no cron is specified' do
      data = TEST_DATA.deep_dup
      data[:cron] = nil
      expect {
        sched = GoodData::Schedule.create(TEST_PROCESS_ID, nil, @project_executable, data)
      }.to raise_error 'Cron schedule has to be provided'
    end

    it 'Throws exception when no timezone specified' do
      data = TEST_DATA.deep_dup
      data[:timezone] = nil
      expect {
        sched = GoodData::Schedule.create(TEST_PROCESS_ID, TEST_CRON, @project_executable, data)
      }.to raise_error 'A timezone has to be provided'
    end

    it 'Throws exception when no timezone specified' do
      data = TEST_DATA.deep_dup
      data[:type] = nil
      expect {
        sched = GoodData::Schedule.create(TEST_PROCESS_ID, TEST_CRON, @project_executable, data)
      }.to raise_error 'Schedule type has to be provided'
    end
  end

  describe '#cron' do
    before(:each) do
      @schedule = GoodData::Schedule.create(TEST_PROCESS_ID, TEST_CRON, @project_executable, TEST_DATA)
    end

    after(:each) do
      @schedule.delete
    end

    it 'Should return cron as string' do
      res = @schedule.cron
      res.should_not be_nil
      res.should_not be_empty
      res.should be_a_kind_of(String)
    end
  end

  describe '#cron=' do
    before(:each) do
      @schedule = GoodData::Schedule.create(TEST_PROCESS_ID, TEST_CRON, @project_executable, TEST_DATA)
    end

    after(:each) do
      @schedule.delete
    end

    it 'Assigns the cron and marks the object dirty' do
      test_cron = '2 2 2 2 *'

      @schedule.cron = test_cron
      expect(@schedule.cron).to eq(test_cron)
      expect(@schedule.dirty).to eq(true)
    end
  end

  describe '#delete' do
    it 'Should delete schedule' do
      sched = GoodData::Schedule.create(TEST_PROCESS_ID, TEST_CRON, @project_executable, TEST_DATA)
      proc = GoodData::Process[TEST_PROCESS_ID]

      # Delete created schedule
      sched.delete

      proc.schedules.each do |tmp_sched|
        tmp_sched.uri.should_not equal(sched.uri)
      end
    end
  end

  describe '#executable' do
    before(:each) do
      @schedule = GoodData::Schedule.create(TEST_PROCESS_ID, TEST_CRON, @project_executable, TEST_DATA)
    end

    after(:each) do
      @schedule.delete
    end

    it 'Should return executable as string' do
      res = @schedule.executable
      res.should_not be_nil
      res.should_not be_empty
      res.should be_a_kind_of(String)
    end
  end

  describe '#executable=' do
    before(:each) do
      @schedule = GoodData::Schedule.create(TEST_PROCESS_ID, TEST_CRON, @project_executable, TEST_DATA)
    end

    after(:each) do
      @schedule.delete
    end

    it 'Assigns the executable and marks the object dirty' do
      test_executable = 'this/is/test.gr'

      @schedule.executable = test_executable
      expect(@schedule.executable).to eq(test_executable)
      expect(@schedule.dirty).to eq(true)
    end
  end

  describe '#execute' do
    it 'Executes schedule on process' do
      # Create one a schedule
      sched = GoodData::Schedule.create(TEST_PROCESS_ID, TEST_CRON, @project_executable, TEST_DATA)

      execution_time = Time.new
      execution_request = sched.execute

      # Call execute
      executed = false
      start_time = Time.new
      while (Time.new - start_time < 30)
        # Check if the last execution time
        sched.executions.each do |execution|
          next if execution['execution'].nil? || execution['execution']['startTime'].nil?
          parsed_time = Time.parse(execution['execution']['startTime'])
          executed_schedule = execution_request['execution']['links']['self'] == execution['execution']['links']['self']
          if (execution_time <= parsed_time && executed_schedule)
            executed = true
            break
          end
        end
        break if executed
        sleep 1
      end

      expect(executed).to be(true)
    end
  end

  describe '#execution_url' do
    before(:each) do
      @schedule = GoodData::Schedule.create(TEST_PROCESS_ID, TEST_CRON, @project_executable, TEST_DATA)
    end

    after(:each) do
      @schedule.delete
    end

    it 'Should return execution URL as string' do
      res = @schedule.execution_url
      res.should_not be_nil
      res.should_not be_empty
      res.should be_a_kind_of(String)
    end
  end

  describe '#type' do
    before(:each) do
      @schedule = GoodData::Schedule.create(TEST_PROCESS_ID, TEST_CRON, @project_executable, TEST_DATA)
    end

    after(:each) do
      @schedule.delete
    end

    it 'Should return execution type as string' do
      res = @schedule.type
      res.should_not be_nil
      res.should be_a_kind_of(String)
    end
  end

  describe '#hidden_params' do
    before(:each) do
      @schedule = GoodData::Schedule.create(TEST_PROCESS_ID, TEST_CRON, @project_executable, TEST_DATA)
    end

    after(:each) do
      @schedule.delete
    end

    it 'Should return execution hidden_params as hash' do
      res = @schedule.hidden_params
      res.should_not be_nil
      res.should be_a_kind_of(Hash)
    end
  end

  describe '#hidden_params=' do
    before(:each) do
      @schedule = GoodData::Schedule.create(TEST_PROCESS_ID, TEST_CRON, @project_executable, TEST_DATA)
    end

    after(:each) do
      @schedule.delete
    end

    it 'Assigns the hidden params and marks the object dirty' do
      @old_params = @schedule.hidden_params

      test_params = {
          'PROCESS_ID' => '1-2-3-4'
      }

      @schedule.hidden_params = test_params
      expect(@schedule.hidden_params).to eq(@old_params.merge(test_params))
      expect(@schedule.dirty).to eq(true)
    end
  end

  describe '#params' do
    before(:each) do
      @schedule = GoodData::Schedule.create(TEST_PROCESS_ID, TEST_CRON, @project_executable, TEST_DATA)
    end

    after(:each) do
      @schedule.delete
    end

    it 'Should return execution params as hash' do
      res = @schedule.params
      res.should_not be_nil
      res.should_not be_empty
      res.should be_a_kind_of(Hash)
    end
  end

  describe '#params=' do
    before(:each) do
      @schedule = GoodData::Schedule.create(TEST_PROCESS_ID, TEST_CRON, @project_executable, TEST_DATA)
    end

    after(:each) do
      @schedule.delete
    end

    it 'Assigns the params and marks the object dirty' do
      @old_params = @schedule.params

      test_params = {
          'PROCESS_ID' => '1-2-3-4'
      }

      @schedule.params = test_params
      expect(@schedule.params).to eq(@old_params.merge(test_params))
      expect(@schedule.dirty).to eq(true)
    end
  end

  describe '#process_id' do
    before(:each) do
      @schedule = GoodData::Schedule.create(TEST_PROCESS_ID, TEST_CRON, @project_executable, TEST_DATA)
    end

    after(:each) do
      @schedule.delete
    end

    it 'Should return process id as string' do
      res = @schedule.process_id
      res.should_not be_nil
      res.should_not be_empty
      res.should be_a_kind_of(String)
    end
  end

  describe '#process_id=' do
    before(:each) do
      @schedule = GoodData::Schedule.create(TEST_PROCESS_ID, TEST_CRON, @project_executable, TEST_DATA)
    end

    after(:each) do
      @schedule.delete
    end

    it 'Assigns the process_id and marks the object dirty' do
      test_process_id = '1-2-3-4'

      @schedule.process_id = test_process_id
      expect(@schedule.process_id).to eq(test_process_id)
      expect(@schedule.dirty).to eq(true)
    end
  end

  describe '#save' do
    before(:each) do
      @schedule = GoodData::Schedule.create(TEST_PROCESS_ID, TEST_CRON, @project_executable, TEST_DATA)
    end

    after(:each) do
      @schedule = GoodData::Schedule.create(TEST_PROCESS_ID, TEST_CRON, @project_executable, TEST_DATA)
    end

    it 'Should save a schedule' do
      saved = false
      url = "/gdc/projects/#{PROJECT_ID}/schedules"
      req = GoodData.get url
      schedules = req['schedules']['items']
      schedules.each do |schedule|
        schedule_self = schedule['schedule']['links']['self']
        if schedule_self == @schedule.uri
          saved = true
        end
      end

      @schedule.timezone = 'UTC'

      @schedule.save

      expect(saved).to be(true)

    end

  end

  describe '#state' do
    before(:each) do
      @schedule = GoodData::Schedule.create(TEST_PROCESS_ID, TEST_CRON, @project_executable, TEST_DATA)
    end

    after(:each) do
      @schedule.delete
    end

    it 'Should return execution state as string' do
      res = @schedule.state
      res.should_not be_nil
      res.should_not be_empty
      res.should be_a_kind_of(String)
    end
  end

  describe '#type' do
    before(:each) do
      @schedule = GoodData::Schedule.create(TEST_PROCESS_ID, TEST_CRON, @project_executable, TEST_DATA)
    end

    after(:each) do
      @schedule.delete
    end

    it 'Should return execution type as string' do
      res = @schedule.type
      res.should_not be_nil
      res.should_not be_empty
      res.should be_a_kind_of(String)
    end
  end

  describe '#type=' do
    before(:each) do
      @schedule = GoodData::Schedule.create(TEST_PROCESS_ID, TEST_CRON, @project_executable, TEST_DATA)
    end

    after(:each) do
      @schedule.delete
    end

    it 'Assigns the type the object dirty' do
      test_type = 'TEST'

      @schedule.type = test_type
      expect(@schedule.type).to eq(test_type)
      expect(@schedule.dirty).to eq(true)
    end
  end

  describe '#timezone' do
    before(:each) do
      @schedule = GoodData::Schedule.create(TEST_PROCESS_ID, TEST_CRON, @project_executable, TEST_DATA)
    end

    after(:each) do
      @schedule.delete
    end

    it 'Should return timezone as string' do
      res = @schedule.timezone
      res.should_not be_nil
      res.should_not be_empty
      res.should be_a_kind_of(String)
    end
  end

  describe '#timezone=' do
    before(:each) do
      @schedule = GoodData::Schedule.create(TEST_PROCESS_ID, TEST_CRON, @project_executable, TEST_DATA)
    end

    after(:each) do
      @schedule.delete
    end

    it 'Assigns the timezone and marks the object dirty' do
      test_timezone = 'PST'

      @schedule.timezone = test_timezone
      expect(@schedule.timezone).to eq(test_timezone)
      expect(@schedule.dirty).to eq(true)
    end
  end
end<|MERGE_RESOLUTION|>--- conflicted
+++ resolved
@@ -6,13 +6,8 @@
   TEST_CRON = '0 15 27 7 *'
 
   TEST_DATA = {
-<<<<<<< HEAD
       :timezone => 'UTC',
       :cron => '2 2 2 2 *'
-=======
-    :timezone => 'UTC',
-    :cron => '2 2 2 2 *'
->>>>>>> 3fd08244
   }
 
   TEST_PROCESS_ID = 'f12975d2-5958-4248-9c3d-4c8f2e1f067d'
@@ -55,7 +50,7 @@
 
     it 'Throws exception when no cron is specified' do
       data = TEST_DATA.deep_dup
-      data[:cron] = nil
+      data['cron'] = nil
       expect {
         sched = GoodData::Schedule.create(TEST_PROCESS_ID, nil, @project_executable, data)
       }.to raise_error 'Cron schedule has to be provided'
@@ -63,7 +58,7 @@
 
     it 'Throws exception when no timezone specified' do
       data = TEST_DATA.deep_dup
-      data[:timezone] = nil
+      data['timezone'] = nil
       expect {
         sched = GoodData::Schedule.create(TEST_PROCESS_ID, TEST_CRON, @project_executable, data)
       }.to raise_error 'A timezone has to be provided'
@@ -71,7 +66,7 @@
 
     it 'Throws exception when no timezone specified' do
       data = TEST_DATA.deep_dup
-      data[:type] = nil
+      data['type'] = nil
       expect {
         sched = GoodData::Schedule.create(TEST_PROCESS_ID, TEST_CRON, @project_executable, data)
       }.to raise_error 'Schedule type has to be provided'
@@ -96,7 +91,7 @@
   end
 
   describe '#cron=' do
-    before(:each) do
+  before(:each) do
       @schedule = GoodData::Schedule.create(TEST_PROCESS_ID, TEST_CRON, @project_executable, TEST_DATA)
     end
 
@@ -109,7 +104,7 @@
 
       @schedule.cron = test_cron
       expect(@schedule.cron).to eq(test_cron)
-      expect(@schedule.dirty).to eq(true)
+      expect(@schedule.dirty).to be_true
     end
   end
 
@@ -158,7 +153,7 @@
 
       @schedule.executable = test_executable
       expect(@schedule.executable).to eq(test_executable)
-      expect(@schedule.dirty).to eq(true)
+      expect(@schedule.dirty).to be_true
     end
   end
 
@@ -254,12 +249,12 @@
       @old_params = @schedule.hidden_params
 
       test_params = {
-          'PROCESS_ID' => '1-2-3-4'
+        'PROCESS_ID' => '1-2-3-4'
       }
 
       @schedule.hidden_params = test_params
       expect(@schedule.hidden_params).to eq(@old_params.merge(test_params))
-      expect(@schedule.dirty).to eq(true)
+      expect(@schedule.dirty).to be_true
     end
   end
 
@@ -293,12 +288,12 @@
       @old_params = @schedule.params
 
       test_params = {
-          'PROCESS_ID' => '1-2-3-4'
+        'PROCESS_ID' => '1-2-3-4'
       }
 
       @schedule.params = test_params
       expect(@schedule.params).to eq(@old_params.merge(test_params))
-      expect(@schedule.dirty).to eq(true)
+      expect(@schedule.dirty).to be_true
     end
   end
 
@@ -333,7 +328,7 @@
 
       @schedule.process_id = test_process_id
       expect(@schedule.process_id).to eq(test_process_id)
-      expect(@schedule.dirty).to eq(true)
+      expect(@schedule.dirty).to be_true
     end
   end
 
@@ -416,7 +411,7 @@
 
       @schedule.type = test_type
       expect(@schedule.type).to eq(test_type)
-      expect(@schedule.dirty).to eq(true)
+      expect(@schedule.dirty).to be_true
     end
   end
 
@@ -451,7 +446,7 @@
 
       @schedule.timezone = test_timezone
       expect(@schedule.timezone).to eq(test_timezone)
-      expect(@schedule.dirty).to eq(true)
+      expect(@schedule.dirty).to be_true
     end
   end
 end