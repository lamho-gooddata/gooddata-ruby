--- conflicted
+++ resolved
@@ -99,7 +99,7 @@
       @schedule.delete
     end
 
-    it 'Assigns the timezone and marks the object dirty' do
+    it 'Assigns the cron and marks the object dirty' do
       test_cron = '2 2 2 2 *'
 
       @schedule.cron = test_cron
@@ -148,7 +148,7 @@
       @schedule.delete
     end
 
-    it 'Assigns the timezone and marks the object dirty' do
+    it 'Assigns the executable and marks the object dirty' do
       test_executable = 'this/is/test.gr'
 
       @schedule.executable = test_executable
@@ -163,7 +163,7 @@
       sched = GoodData::Schedule.create(TEST_PROCESS_ID, TEST_CRON, @project_executable, TEST_DATA)
 
       execution_time = Time.new
-      exec = sched.execute
+      execution_request = sched.execute
 
       # Call execute
       executed = false
@@ -173,7 +173,7 @@
         sched.executions.each do |execution|
           next if execution['execution'].nil? || execution['execution']['startTime'].nil?
           parsed_time = Time.parse(execution['execution']['startTime'])
-          executed_schedule = exec['execution']['links']['self'] == execution['execution']['links']['self']
+          executed_schedule = execution_request['execution']['links']['self'] == execution['execution']['links']['self']
           if (execution_time <= parsed_time && executed_schedule)
             executed = true
             break
@@ -204,19 +204,19 @@
     end
   end
 
-  describe '#hidden_params' do
-    before(:each) do
-      @schedule = GoodData::Schedule.create(TEST_PROCESS_ID, TEST_CRON, @project_executable, TEST_DATA)
-    end
-
-    after(:each) do
-      @schedule.delete
-    end
-
-    it 'Should return execution hidden_params as hash' do
-      res = @schedule.hidden_params
-      res.should_not be_nil
-      res.should be_a_kind_of(Hash)
+  describe '#type' do
+    before(:each) do
+      @schedule = GoodData::Schedule.create(TEST_PROCESS_ID, TEST_CRON, @project_executable, TEST_DATA)
+    end
+
+    after(:each) do
+      @schedule.delete
+    end
+
+    it 'Should return execution type as string' do
+      res = @schedule.type
+      res.should_not be_nil
+      res.should be_a_kind_of(String)
     end
   end
 
@@ -229,7 +229,7 @@
       @schedule.delete
     end
 
-    it 'Assigns the params and marks the object dirty' do
+    it 'Assigns the hidden params and marks the object dirty' do
       @old_params = @schedule.hidden_params
 
       test_params = {
@@ -307,7 +307,7 @@
       @schedule.delete
     end
 
-    it 'Assigns the timezone and marks the object dirty' do
+    it 'Assigns the process_id and marks the object dirty' do
       test_process_id = '1-2-3-4'
 
       @schedule.process_id = test_process_id
@@ -316,121 +316,12 @@
     end
   end
 
-  describe '#state' do
-    before(:each) do
-      @schedule = GoodData::Schedule.create(TEST_PROCESS_ID, TEST_CRON, @project_executable, TEST_DATA)
-    end
-
-    after(:each) do
-      @schedule.delete
-    end
-
-    it 'Should return execution state as string' do
-      res = @schedule.state
-      res.should_not be_nil
-      res.should_not be_empty
-      res.should be_a_kind_of(String)
-    end
-  end
-
-  describe '#type' do
-    before(:each) do
-      @schedule = GoodData::Schedule.create(TEST_PROCESS_ID, TEST_CRON, @project_executable, TEST_DATA)
-    end
-
-    after(:each) do
-      @schedule.delete
-    end
-
-    it 'Should return execution type as string' do
-      res = @schedule.type
-      res.should_not be_nil
-      res.should_not be_empty
-      res.should be_a_kind_of(String)
-    end
-  end
-
-  describe '#type=' do
-    before(:each) do
-      @schedule = GoodData::Schedule.create(TEST_PROCESS_ID, TEST_CRON, @project_executable, TEST_DATA)
-    end
-
-<<<<<<< HEAD
-    after(:each) do
-      @schedule.delete
-    end
-
-    it 'Assigns the timezone and marks the object dirty' do
-      test_type = 'TEST'
-=======
-      execution_time = Time.new
-      execution_request = sched.execute
-
-      # Call execute
-      executed = false
-      start_time = Time.new
-      while(Time.new - start_time < 30)
-        # Check if the last execution time
-        sched.executions.each do |execution|
-          next if execution['execution'].nil? || execution['execution']['startTime'].nil?
-          parsed_time = Time.parse(execution['execution']['startTime'])
-          executed_schedule = execution_request['execution']['links']['self'] == execution['execution']['links']['self']
-          if(execution_time <= parsed_time && executed_schedule)
-            executed = true
-            break
-          end
-        end
-        break if executed
-        sleep 1
-      end
->>>>>>> 3f15cdb6
-
-      @schedule.type = test_type
-      expect(@schedule.type).to eq(test_type)
-      expect(@schedule.dirty).to be_true
-    end
-  end
-
-  describe '#timezone' do
-    before(:each) do
-      @schedule = GoodData::Schedule.create(TEST_PROCESS_ID, TEST_CRON, @project_executable, TEST_DATA)
-    end
-
-    after(:each) do
-      @schedule.delete
-    end
-
-    it 'Should return timezone as string' do
-      res = @schedule.timezone
-      res.should_not be_nil
-      res.should_not be_empty
-      res.should be_a_kind_of(String)
-    end
-  end
-
-<<<<<<< HEAD
-  describe '#timezone=' do
-=======
   describe '#save' do
->>>>>>> 3f15cdb6
-    before(:each) do
-      @schedule = GoodData::Schedule.create(TEST_PROCESS_ID, TEST_CRON, @project_executable, TEST_DATA)
-    end
-
-    after(:each) do
-<<<<<<< HEAD
-      @schedule.delete
-    end
-
-    it 'Assigns the timezone and marks the object dirty' do
-      test_timezone = 'PST'
-
-      @schedule.timezone = test_timezone
-      expect(@schedule.timezone).to eq(test_timezone)
-      expect(@schedule.dirty).to be_true
-    end
-  end
-=======
+    before(:each) do
+      @schedule = GoodData::Schedule.create(TEST_PROCESS_ID, TEST_CRON, @project_executable, TEST_DATA)
+    end
+
+    after(:each) do
       @schedule = GoodData::Schedule.create(TEST_PROCESS_ID, TEST_CRON, @project_executable, TEST_DATA)
     end
 
@@ -442,7 +333,7 @@
       schedules.each do |schedule|
         schedule_self = schedule['schedule']['links']['self']
         if schedule_self == @schedule.uri
-           saved = true
+          saved = true
         end
       end
 
@@ -452,5 +343,90 @@
 
   end
 
->>>>>>> 3f15cdb6
+  describe '#state' do
+    before(:each) do
+      @schedule = GoodData::Schedule.create(TEST_PROCESS_ID, TEST_CRON, @project_executable, TEST_DATA)
+    end
+
+    after(:each) do
+      @schedule.delete
+    end
+
+    it 'Should return execution state as string' do
+      res = @schedule.state
+      res.should_not be_nil
+      res.should_not be_empty
+      res.should be_a_kind_of(String)
+    end
+  end
+
+  describe '#type' do
+    before(:each) do
+      @schedule = GoodData::Schedule.create(TEST_PROCESS_ID, TEST_CRON, @project_executable, TEST_DATA)
+    end
+
+    after(:each) do
+      @schedule.delete
+    end
+
+    it 'Should return execution type as string' do
+      res = @schedule.type
+      res.should_not be_nil
+      res.should_not be_empty
+      res.should be_a_kind_of(String)
+    end
+  end
+
+  describe '#type=' do
+    before(:each) do
+      @schedule = GoodData::Schedule.create(TEST_PROCESS_ID, TEST_CRON, @project_executable, TEST_DATA)
+    end
+
+    after(:each) do
+      @schedule.delete
+    end
+
+    it 'Assigns the type the object dirty' do
+      test_type = 'TEST'
+
+      @schedule.type = test_type
+      expect(@schedule.type).to eq(test_type)
+      expect(@schedule.dirty).to be_true
+    end
+  end
+
+  describe '#timezone' do
+    before(:each) do
+      @schedule = GoodData::Schedule.create(TEST_PROCESS_ID, TEST_CRON, @project_executable, TEST_DATA)
+    end
+
+    after(:each) do
+      @schedule.delete
+    end
+
+    it 'Should return timezone as string' do
+      res = @schedule.timezone
+      res.should_not be_nil
+      res.should_not be_empty
+      res.should be_a_kind_of(String)
+    end
+  end
+
+  describe '#timezone=' do
+    before(:each) do
+      @schedule = GoodData::Schedule.create(TEST_PROCESS_ID, TEST_CRON, @project_executable, TEST_DATA)
+    end
+
+    after(:each) do
+      @schedule.delete
+    end
+
+    it 'Assigns the timezone and marks the object dirty' do
+      test_timezone = 'PST'
+
+      @schedule.timezone = test_timezone
+      expect(@schedule.timezone).to eq(test_timezone)
+      expect(@schedule.dirty).to be_true
+    end
+  end
 end