require 'active_support/core_ext/hash'
require 'gooddata/lcm/lcm2'

require_relative 'shared_examples_for_user_actions'

shared_context 'using mode with custom_id' do
  let(:CSV) { double('CSV') }

  before do
    allow(project).to receive(:metadata).and_return(
      'GOODOT_CUSTOM_PROJECT_ID' => 'project-123'
    )
    allow(project).to receive(:uri).and_return('project-uri')
    allow(project).to receive(:add_data_permissions)
    allow(domain).to receive(:clients).and_return([])
    allow(data_source).to receive(:realize).and_return('filepath')
  end
end

describe GoodData::LCM2::SynchronizeUserFilters do
  let(:client) { double('client') }
  let(:user) { double('user') }
  let(:data_source) { double('user') }
  let(:domain) { double('domain') }
  let(:project) { double('project') }
  let(:organization) { double('organization') }
  let(:logger) { double(Logger) }

  before do
    allow(client).to receive(:projects).and_return(project)
    allow(client).to receive(:domain).and_return(domain)
    allow(organization).to receive(:project_uri)
    allow(project).to receive(:add_data_permissions).and_return(results: [])
    allow(project).to receive(:pid).and_return('123456789')
    allow(user).to receive(:login).and_return('my_login')
    allow(GoodData::Helpers::DataSource).to receive(:new).and_return(data_source)
    allow(logger).to receive(:warn)
  end

  context 'when multiple_projects_column not specified' do
    before do
      allow(project).to receive(:metadata).and_return({})
      allow(project).to receive(:uri)
      allow(data_source).to receive(:realize)
      allow(organization).to receive(:id).and_return('client123')
      allow(organization).to receive(:project).and_return(project)
    end
    context 'when mode requires client_id' do
      before do
        allow(domain).to receive(:clients).and_return(organization)
      end
      let(:mode) { 'sync_multiple_projects_based_on_custom_id' }
      let(:params) do
        params = {
          GDC_GD_CLIENT: client,
          input_source: 'foo',
          domain: 'bar',
          filters_config: { labels: [] },
          sync_mode: mode,
          gdc_logger: logger
        }
        GoodData::LCM2.convert_to_smart_hash(params)
      end

      it_behaves_like 'a user action reading client_id' do
        let(:client_id) { '123456789' }
      end

      context 'when mode is sync_domain_client_workspaces' do
        let(:mode) { 'sync_domain_client_workspaces' }
        let(:clients) { [] }
        before do
          allow(domain).to receive(:clients).with(:all, nil).and_return([organization])
          allow(domain).to receive(:clients).with(123_456_789).and_return(organization)
          allow(organization).to receive(:project).and_return(project)
          allow(organization).to receive(:client_id).and_return(123_456_789)
          allow(File).to receive(:open).and_return("client_id\n123456789")
          allow(project).to receive(:deleted?).and_return false
        end

        it 'returns results' do
          result = subject.class.call(params)
          expect(result).to eq(results: [])
        end

        it_behaves_like 'a user action filtering segments' do
          let(:message_for_project) { :add_data_permissions }
        end

        context 'when dry_run param is true' do
          let(:params) do
            params = {
              GDC_GD_CLIENT: client,
              input_source: 'foo',
              domain: 'bar',
              filters_config: { labels: [] },
              sync_mode: mode,
              gdc_logger: logger,
              dry_run: true
            }
            GoodData::LCM2.convert_to_smart_hash(params)
          end

          it 'sets the dry_run option' do
<<<<<<< HEAD
            expect(project).to receive(:add_data_permissions)
              .with(instance_of(Array), hash_including(dry_run: true))
=======
            expect(project).to receive(:add_data_permissions).twice
              .with(instance_of(Array), hash_including(dry_run: true))
              .and_return(results: [])
>>>>>>> 7fae75ac
            subject.class.call(params)
          end
        end
      end
    end
  end

  context 'when using sync_one_project_based_on_custom_id mode with multiple_projects_column' do
    include_context 'using mode with custom_id'
    let(:params) do
      params = {
        GDC_GD_CLIENT: client,
        input_source: 'foo',
        domain: 'bar',
        filters_config: { labels: [] },
        multiple_projects_column: 'id_column',
        sync_mode: 'sync_one_project_based_on_custom_id',
        gdc_logger: logger
      }
      GoodData::LCM2.convert_to_smart_hash(params)
    end

    context 'when params do not match client data in domain' do
      before do
        allow(project).to receive(:metadata).and_return({})
        allow(project).to receive(:uri).and_return('project-uri')
        allow(domain).to receive(:clients).and_return([])
      end

      it 'fails when unable to get filter value for selecting filters' do
        expect { subject.class.call(params) }.to raise_exception(/does not contain key GOODOT_CUSTOM_PROJECT_ID/)
      end
    end

    context 'when params match a client in the domain' do
      it 'adds filters matching the client' do
        expect(File).to receive(:open)
        csv_data = [
          {
            'id_column' => 'project-123'
          },
          {
            'id_column' => 'another-project'
          }
        ]
        expect(CSV).to receive(:foreach).and_yield(csv_data[0]).and_yield(csv_data[1])
        expect(GoodData::UserFilterBuilder).to receive(:get_filters) do |filters, _|
          filters.each do |filter|
            expect(filter['id_column']).to eq 'project-123'
          end
        end
        subject.class.call(params)
      end
    end

    context 'when the input set does not contain data for the current project' do
      it 'does not fail and logs a warning' do
        expect(File).to receive(:open)
        expect(CSV).to receive(:foreach).and_yield({})
        expect(project).to receive(:add_data_permissions)
        expect(logger).to receive(:warn)
        expect { subject.class.call(params) }.to_not raise_error
      end
    end
  end

  context 'when using sync_multiple_projects_based_on_custom_id mode' do
    include_context 'using mode with custom_id'
    let(:params) do
      params = {
        input_source: 'foo',
        domain: 'bar',
        multiple_projects_column: 'id_column',
        sync_mode: 'sync_multiple_projects_based_on_custom_id',
        gdc_logger: logger,
        GDC_GD_CLIENT: client,
        filters_config: { labels: [] }
      }
      GoodData::LCM2.convert_to_smart_hash(params)
    end
    it 'fails if the MUF set is empty' do
      expect(File).to receive(:open)
      expect(CSV).to receive(:foreach)
      expect { subject.class.call(params) }.to raise_error(/The filter set can not be empty/)
    end
  end
  context 'when using unsuported sync_mode' do
    let(:params) do
      params = {
        filters_config: { labels: [] },
        GDC_GD_CLIENT: client,
        input_source: 'foo',
        domain: 'bar',
        multiple_projects_column: 'id_column',
        sync_mode: 'unsuported_sync_mode', # sync_one_project_based_on_custom_id
        gdc_logger: logger
      }
      GoodData::LCM2.convert_to_smart_hash(params)
    end

    it_should_behave_like 'when using unsuported sync_mode'
  end
end<|MERGE_RESOLUTION|>--- conflicted
+++ resolved
@@ -102,14 +102,9 @@
           end
 
           it 'sets the dry_run option' do
-<<<<<<< HEAD
-            expect(project).to receive(:add_data_permissions)
-              .with(instance_of(Array), hash_including(dry_run: true))
-=======
             expect(project).to receive(:add_data_permissions).twice
               .with(instance_of(Array), hash_including(dry_run: true))
               .and_return(results: [])
->>>>>>> 7fae75ac
             subject.class.call(params)
           end
         end
