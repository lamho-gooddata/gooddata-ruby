--- conflicted
+++ resolved
@@ -1,20 +1,14 @@
-# encoding: UTF-8
-
 require 'gooddata/commands/process'
 
 describe GoodData::Command::Process do
   deploy_dir = './'
 
   before(:each) do
-<<<<<<< HEAD
     ConnectionHelper.create_default_connection
   end
 
   after(:each) do
     GoodData.disconnect
-=======
-    ConnectionHelper::create_default_connection
->>>>>>> b44ab227
   end
 
   it "Is Possible to create GoodData::Command::Process instance" do
